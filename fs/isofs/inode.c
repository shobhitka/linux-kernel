/*
 *  linux/fs/isofs/inode.c
 *
 *  (C) 1991  Linus Torvalds - minix filesystem
 *      1992, 1993, 1994  Eric Youngdale Modified for ISO 9660 filesystem.
 *      1994  Eberhard Mönkeberg - multi session handling.
 *      1995  Mark Dobie - allow mounting of some weird VideoCDs and PhotoCDs.
 *	1997  Gordon Chaffee - Joliet CDs
 *	1998  Eric Lammerts - ISO 9660 Level 3
 *	2004  Paul Serice - Inode Support pushed out from 4GB to 128GB
 *	2004  Paul Serice - NFS Export Operations
 */

#include <linux/init.h>
#include <linux/module.h>

#include <linux/slab.h>
#include <linux/nls.h>
#include <linux/ctype.h>
#include <linux/smp_lock.h>
#include <linux/statfs.h>
#include <linux/cdrom.h>
#include <linux/parser.h>

#include "isofs.h"
#include "zisofs.h"

#define BEQUIET

static int isofs_hashi(struct dentry *parent, struct qstr *qstr);
static int isofs_hash(struct dentry *parent, struct qstr *qstr);
static int isofs_dentry_cmpi(struct dentry *dentry, struct qstr *a, struct qstr *b);
static int isofs_dentry_cmp(struct dentry *dentry, struct qstr *a, struct qstr *b);

#ifdef CONFIG_JOLIET
static int isofs_hashi_ms(struct dentry *parent, struct qstr *qstr);
static int isofs_hash_ms(struct dentry *parent, struct qstr *qstr);
static int isofs_dentry_cmpi_ms(struct dentry *dentry, struct qstr *a, struct qstr *b);
static int isofs_dentry_cmp_ms(struct dentry *dentry, struct qstr *a, struct qstr *b);
#endif

static void isofs_put_super(struct super_block *sb)
{
	struct isofs_sb_info *sbi = ISOFS_SB(sb);

#ifdef CONFIG_JOLIET
	lock_kernel();

	if (sbi->s_nls_iocharset) {
		unload_nls(sbi->s_nls_iocharset);
		sbi->s_nls_iocharset = NULL;
	}

	unlock_kernel();
#endif

	kfree(sbi);
	sb->s_fs_info = NULL;
	return;
}

static int isofs_read_inode(struct inode *);
static int isofs_statfs (struct dentry *, struct kstatfs *);

static struct kmem_cache *isofs_inode_cachep;

static struct inode *isofs_alloc_inode(struct super_block *sb)
{
	struct iso_inode_info *ei;
	ei = kmem_cache_alloc(isofs_inode_cachep, GFP_KERNEL);
	if (!ei)
		return NULL;
	return &ei->vfs_inode;
}

static void isofs_destroy_inode(struct inode *inode)
{
	kmem_cache_free(isofs_inode_cachep, ISOFS_I(inode));
}

static void init_once(void *foo)
{
	struct iso_inode_info *ei = foo;

	inode_init_once(&ei->vfs_inode);
}

static int init_inodecache(void)
{
	isofs_inode_cachep = kmem_cache_create("isofs_inode_cache",
					sizeof(struct iso_inode_info),
					0, (SLAB_RECLAIM_ACCOUNT|
					SLAB_MEM_SPREAD),
					init_once);
	if (isofs_inode_cachep == NULL)
		return -ENOMEM;
	return 0;
}

static void destroy_inodecache(void)
{
	kmem_cache_destroy(isofs_inode_cachep);
}

static int isofs_remount(struct super_block *sb, int *flags, char *data)
{
	/* we probably want a lot more here */
	*flags |= MS_RDONLY;
	return 0;
}

static const struct super_operations isofs_sops = {
	.alloc_inode	= isofs_alloc_inode,
	.destroy_inode	= isofs_destroy_inode,
	.put_super	= isofs_put_super,
	.statfs		= isofs_statfs,
	.remount_fs	= isofs_remount,
	.show_options	= generic_show_options,
};


static const struct dentry_operations isofs_dentry_ops[] = {
	{
		.d_hash		= isofs_hash,
		.d_compare	= isofs_dentry_cmp,
	},
	{
		.d_hash		= isofs_hashi,
		.d_compare	= isofs_dentry_cmpi,
	},
#ifdef CONFIG_JOLIET
	{
		.d_hash		= isofs_hash_ms,
		.d_compare	= isofs_dentry_cmp_ms,
	},
	{
		.d_hash		= isofs_hashi_ms,
		.d_compare	= isofs_dentry_cmpi_ms,
	},
#endif
};

struct iso9660_options{
	unsigned int rock:1;
<<<<<<< HEAD
=======
	unsigned int joliet:1;
>>>>>>> 80ffb3cc
	unsigned int cruft:1;
	unsigned int hide:1;
	unsigned int showassoc:1;
	unsigned int nocompress:1;
	unsigned int overriderockperm:1;
	unsigned int uid_set:1;
	unsigned int gid_set:1;
	unsigned int utf8:1;
	unsigned char map;
<<<<<<< HEAD
	char joliet;
=======
>>>>>>> 80ffb3cc
	unsigned char check;
	unsigned int blocksize;
	mode_t fmode;
	mode_t dmode;
	gid_t gid;
	uid_t uid;
	char *iocharset;
	/* LVE */
	s32 session;
	s32 sbsector;
};

/*
 * Compute the hash for the isofs name corresponding to the dentry.
 */
static int
isofs_hash_common(struct dentry *dentry, struct qstr *qstr, int ms)
{
	const char *name;
	int len;

	len = qstr->len;
	name = qstr->name;
	if (ms) {
		while (len && name[len-1] == '.')
			len--;
	}

	qstr->hash = full_name_hash(name, len);

	return 0;
}

/*
 * Compute the hash for the isofs name corresponding to the dentry.
 */
static int
isofs_hashi_common(struct dentry *dentry, struct qstr *qstr, int ms)
{
	const char *name;
	int len;
	char c;
	unsigned long hash;

	len = qstr->len;
	name = qstr->name;
	if (ms) {
		while (len && name[len-1] == '.')
			len--;
	}

	hash = init_name_hash();
	while (len--) {
		c = tolower(*name++);
		hash = partial_name_hash(c, hash);
	}
	qstr->hash = end_name_hash(hash);

	return 0;
}

/*
 * Case insensitive compare of two isofs names.
 */
static int isofs_dentry_cmpi_common(struct dentry *dentry, struct qstr *a,
				struct qstr *b, int ms)
{
	int alen, blen;

	/* A filename cannot end in '.' or we treat it like it has none */
	alen = a->len;
	blen = b->len;
	if (ms) {
		while (alen && a->name[alen-1] == '.')
			alen--;
		while (blen && b->name[blen-1] == '.')
			blen--;
	}
	if (alen == blen) {
		if (strnicmp(a->name, b->name, alen) == 0)
			return 0;
	}
	return 1;
}

/*
 * Case sensitive compare of two isofs names.
 */
static int isofs_dentry_cmp_common(struct dentry *dentry, struct qstr *a,
					struct qstr *b, int ms)
{
	int alen, blen;

	/* A filename cannot end in '.' or we treat it like it has none */
	alen = a->len;
	blen = b->len;
	if (ms) {
		while (alen && a->name[alen-1] == '.')
			alen--;
		while (blen && b->name[blen-1] == '.')
			blen--;
	}
	if (alen == blen) {
		if (strncmp(a->name, b->name, alen) == 0)
			return 0;
	}
	return 1;
}

static int
isofs_hash(struct dentry *dentry, struct qstr *qstr)
{
	return isofs_hash_common(dentry, qstr, 0);
}

static int
isofs_hashi(struct dentry *dentry, struct qstr *qstr)
{
	return isofs_hashi_common(dentry, qstr, 0);
}

static int
isofs_dentry_cmp(struct dentry *dentry,struct qstr *a,struct qstr *b)
{
	return isofs_dentry_cmp_common(dentry, a, b, 0);
}

static int
isofs_dentry_cmpi(struct dentry *dentry,struct qstr *a,struct qstr *b)
{
	return isofs_dentry_cmpi_common(dentry, a, b, 0);
}

#ifdef CONFIG_JOLIET
static int
isofs_hash_ms(struct dentry *dentry, struct qstr *qstr)
{
	return isofs_hash_common(dentry, qstr, 1);
}

static int
isofs_hashi_ms(struct dentry *dentry, struct qstr *qstr)
{
	return isofs_hashi_common(dentry, qstr, 1);
}

static int
isofs_dentry_cmp_ms(struct dentry *dentry,struct qstr *a,struct qstr *b)
{
	return isofs_dentry_cmp_common(dentry, a, b, 1);
}

static int
isofs_dentry_cmpi_ms(struct dentry *dentry,struct qstr *a,struct qstr *b)
{
	return isofs_dentry_cmpi_common(dentry, a, b, 1);
}
#endif

enum {
	Opt_block, Opt_check_r, Opt_check_s, Opt_cruft, Opt_gid, Opt_ignore,
	Opt_iocharset, Opt_map_a, Opt_map_n, Opt_map_o, Opt_mode, Opt_nojoliet,
	Opt_norock, Opt_sb, Opt_session, Opt_uid, Opt_unhide, Opt_utf8, Opt_err,
	Opt_nocompress, Opt_hide, Opt_showassoc, Opt_dmode, Opt_overriderockperm,
};

static const match_table_t tokens = {
	{Opt_norock, "norock"},
	{Opt_nojoliet, "nojoliet"},
	{Opt_unhide, "unhide"},
	{Opt_hide, "hide"},
	{Opt_showassoc, "showassoc"},
	{Opt_cruft, "cruft"},
	{Opt_utf8, "utf8"},
	{Opt_iocharset, "iocharset=%s"},
	{Opt_map_a, "map=acorn"},
	{Opt_map_a, "map=a"},
	{Opt_map_n, "map=normal"},
	{Opt_map_n, "map=n"},
	{Opt_map_o, "map=off"},
	{Opt_map_o, "map=o"},
	{Opt_session, "session=%u"},
	{Opt_sb, "sbsector=%u"},
	{Opt_check_r, "check=relaxed"},
	{Opt_check_r, "check=r"},
	{Opt_check_s, "check=strict"},
	{Opt_check_s, "check=s"},
	{Opt_uid, "uid=%u"},
	{Opt_gid, "gid=%u"},
	{Opt_mode, "mode=%u"},
	{Opt_dmode, "dmode=%u"},
	{Opt_overriderockperm, "overriderockperm"},
	{Opt_block, "block=%u"},
	{Opt_ignore, "conv=binary"},
	{Opt_ignore, "conv=b"},
	{Opt_ignore, "conv=text"},
	{Opt_ignore, "conv=t"},
	{Opt_ignore, "conv=mtext"},
	{Opt_ignore, "conv=m"},
	{Opt_ignore, "conv=auto"},
	{Opt_ignore, "conv=a"},
	{Opt_nocompress, "nocompress"},
	{Opt_err, NULL}
};

static int parse_options(char *options, struct iso9660_options *popt)
{
	char *p;
	int option;

	popt->map = 'n';
	popt->rock = 1;
	popt->joliet = 1;
	popt->cruft = 0;
	popt->hide = 0;
	popt->showassoc = 0;
	popt->check = 'u';		/* unset */
	popt->nocompress = 0;
	popt->blocksize = 1024;
	popt->fmode = popt->dmode = ISOFS_INVALID_MODE;
	popt->uid_set = 0;
	popt->gid_set = 0;
	popt->gid = 0;
	popt->uid = 0;
	popt->iocharset = NULL;
	popt->utf8 = 0;
	popt->overriderockperm = 0;
	popt->session=-1;
	popt->sbsector=-1;
	if (!options)
		return 1;

	while ((p = strsep(&options, ",")) != NULL) {
		int token;
		substring_t args[MAX_OPT_ARGS];
		unsigned n;

		if (!*p)
			continue;

		token = match_token(p, tokens, args);
		switch (token) {
		case Opt_norock:
			popt->rock = 0;
			break;
		case Opt_nojoliet:
			popt->joliet = 0;
			break;
		case Opt_hide:
			popt->hide = 1;
			break;
		case Opt_unhide:
		case Opt_showassoc:
			popt->showassoc = 1;
			break;
		case Opt_cruft:
			popt->cruft = 1;
			break;
		case Opt_utf8:
			popt->utf8 = 1;
			break;
#ifdef CONFIG_JOLIET
		case Opt_iocharset:
			popt->iocharset = match_strdup(&args[0]);
			break;
#endif
		case Opt_map_a:
			popt->map = 'a';
			break;
		case Opt_map_o:
			popt->map = 'o';
			break;
		case Opt_map_n:
			popt->map = 'n';
			break;
		case Opt_session:
			if (match_int(&args[0], &option))
				return 0;
			n = option;
			if (n > 99)
				return 0;
			popt->session = n + 1;
			break;
		case Opt_sb:
			if (match_int(&args[0], &option))
				return 0;
			popt->sbsector = option;
			break;
		case Opt_check_r:
			popt->check = 'r';
			break;
		case Opt_check_s:
			popt->check = 's';
			break;
		case Opt_ignore:
			break;
		case Opt_uid:
			if (match_int(&args[0], &option))
				return 0;
			popt->uid = option;
			popt->uid_set = 1;
			break;
		case Opt_gid:
			if (match_int(&args[0], &option))
				return 0;
			popt->gid = option;
			popt->gid_set = 1;
			break;
		case Opt_mode:
			if (match_int(&args[0], &option))
				return 0;
			popt->fmode = option;
			break;
		case Opt_dmode:
			if (match_int(&args[0], &option))
				return 0;
			popt->dmode = option;
			break;
		case Opt_overriderockperm:
			popt->overriderockperm = 1;
			break;
		case Opt_block:
			if (match_int(&args[0], &option))
				return 0;
			n = option;
			if (n != 512 && n != 1024 && n != 2048)
				return 0;
			popt->blocksize = n;
			break;
		case Opt_nocompress:
			popt->nocompress = 1;
			break;
		default:
			return 0;
		}
	}
	return 1;
}

/*
 * look if the driver can tell the multi session redirection value
 *
 * don't change this if you don't know what you do, please!
 * Multisession is legal only with XA disks.
 * A non-XA disk with more than one volume descriptor may do it right, but
 * usually is written in a nowhere standardized "multi-partition" manner.
 * Multisession uses absolute addressing (solely the first frame of the whole
 * track is #0), multi-partition uses relative addressing (each first frame of
 * each track is #0), and a track is not a session.
 *
 * A broken CDwriter software or drive firmware does not set new standards,
 * at least not if conflicting with the existing ones.
 *
 * emoenke@gwdg.de
 */
#define WE_OBEY_THE_WRITTEN_STANDARDS 1

static unsigned int isofs_get_last_session(struct super_block *sb, s32 session)
{
	struct cdrom_multisession ms_info;
	unsigned int vol_desc_start;
	struct block_device *bdev = sb->s_bdev;
	int i;

	vol_desc_start=0;
	ms_info.addr_format=CDROM_LBA;
	if(session >= 0 && session <= 99) {
		struct cdrom_tocentry Te;
		Te.cdte_track=session;
		Te.cdte_format=CDROM_LBA;
		i = ioctl_by_bdev(bdev, CDROMREADTOCENTRY, (unsigned long) &Te);
		if (!i) {
			printk(KERN_DEBUG "ISOFS: Session %d start %d type %d\n",
				session, Te.cdte_addr.lba,
				Te.cdte_ctrl&CDROM_DATA_TRACK);
			if ((Te.cdte_ctrl&CDROM_DATA_TRACK) == 4)
				return Te.cdte_addr.lba;
		}

		printk(KERN_ERR "ISOFS: Invalid session number or type of track\n");
	}
	i = ioctl_by_bdev(bdev, CDROMMULTISESSION, (unsigned long) &ms_info);
	if (session > 0)
		printk(KERN_ERR "ISOFS: Invalid session number\n");
#if 0
	printk(KERN_DEBUG "isofs.inode: CDROMMULTISESSION: rc=%d\n",i);
	if (i==0) {
		printk(KERN_DEBUG "isofs.inode: XA disk: %s\n",ms_info.xa_flag?"yes":"no");
		printk(KERN_DEBUG "isofs.inode: vol_desc_start = %d\n", ms_info.addr.lba);
	}
#endif
	if (i==0)
#if WE_OBEY_THE_WRITTEN_STANDARDS
		if (ms_info.xa_flag) /* necessary for a valid ms_info.addr */
#endif
			vol_desc_start=ms_info.addr.lba;
	return vol_desc_start;
}

/*
 * Initialize the superblock and read the root inode.
 *
 * Note: a check_disk_change() has been done immediately prior
 * to this call, so we don't need to check again.
 */
static int isofs_fill_super(struct super_block *s, void *data, int silent)
{
	struct buffer_head *bh = NULL, *pri_bh = NULL;
	struct hs_primary_descriptor *h_pri = NULL;
	struct iso_primary_descriptor *pri = NULL;
	struct iso_supplementary_descriptor *sec = NULL;
	struct iso_directory_record *rootp;
	struct inode *inode;
	struct iso9660_options opt;
	struct isofs_sb_info *sbi;
	unsigned long first_data_zone;
	int joliet_level = 0;
	int iso_blknum, block;
	int orig_zonesize;
	int table, error = -EINVAL;
	unsigned int vol_desc_start;

	save_mount_options(s, data);

	sbi = kzalloc(sizeof(*sbi), GFP_KERNEL);
	if (!sbi)
		return -ENOMEM;
	s->s_fs_info = sbi;

	if (!parse_options((char *)data, &opt))
		goto out_freesbi;

	/*
	 * First of all, get the hardware blocksize for this device.
	 * If we don't know what it is, or the hardware blocksize is
	 * larger than the blocksize the user specified, then use
	 * that value.
	 */
	/*
	 * What if bugger tells us to go beyond page size?
	 */
	opt.blocksize = sb_min_blocksize(s, opt.blocksize);

	sbi->s_high_sierra = 0; /* default is iso9660 */

	vol_desc_start = (opt.sbsector != -1) ?
		opt.sbsector : isofs_get_last_session(s,opt.session);

	for (iso_blknum = vol_desc_start+16;
		iso_blknum < vol_desc_start+100; iso_blknum++) {
		struct hs_volume_descriptor *hdp;
		struct iso_volume_descriptor  *vdp;

		block = iso_blknum << (ISOFS_BLOCK_BITS - s->s_blocksize_bits);
		if (!(bh = sb_bread(s, block)))
			goto out_no_read;

		vdp = (struct iso_volume_descriptor *)bh->b_data;
		hdp = (struct hs_volume_descriptor *)bh->b_data;

		/*
		 * Due to the overlapping physical location of the descriptors,
		 * ISO CDs can match hdp->id==HS_STANDARD_ID as well. To ensure
		 * proper identification in this case, we first check for ISO.
		 */
		if (strncmp (vdp->id, ISO_STANDARD_ID, sizeof vdp->id) == 0) {
			if (isonum_711(vdp->type) == ISO_VD_END)
				break;
			if (isonum_711(vdp->type) == ISO_VD_PRIMARY) {
				if (pri == NULL) {
					pri = (struct iso_primary_descriptor *)vdp;
					/* Save the buffer in case we need it ... */
					pri_bh = bh;
					bh = NULL;
				}
			}
#ifdef CONFIG_JOLIET
			else if (isonum_711(vdp->type) == ISO_VD_SUPPLEMENTARY) {
				sec = (struct iso_supplementary_descriptor *)vdp;
				if (sec->escape[0] == 0x25 && sec->escape[1] == 0x2f) {
					if (opt.joliet) {
						if (sec->escape[2] == 0x40)
							joliet_level = 1;
						else if (sec->escape[2] == 0x43)
							joliet_level = 2;
						else if (sec->escape[2] == 0x45)
							joliet_level = 3;

						printk(KERN_DEBUG "ISO 9660 Extensions: "
							"Microsoft Joliet Level %d\n",
							joliet_level);
					}
					goto root_found;
				} else {
				/* Unknown supplementary volume descriptor */
				sec = NULL;
				}
			}
#endif
		} else {
			if (strncmp (hdp->id, HS_STANDARD_ID, sizeof hdp->id) == 0) {
				if (isonum_711(hdp->type) != ISO_VD_PRIMARY)
					goto out_freebh;

				sbi->s_high_sierra = 1;
				opt.rock = 0;
				h_pri = (struct hs_primary_descriptor *)vdp;
				goto root_found;
			}
		}

		/* Just skip any volume descriptors we don't recognize */

		brelse(bh);
		bh = NULL;
	}
	/*
	 * If we fall through, either no volume descriptor was found,
	 * or else we passed a primary descriptor looking for others.
	 */
	if (!pri)
		goto out_unknown_format;
	brelse(bh);
	bh = pri_bh;
	pri_bh = NULL;

root_found:

	if (joliet_level && (pri == NULL || !opt.rock)) {
		/* This is the case of Joliet with the norock mount flag.
		 * A disc with both Joliet and Rock Ridge is handled later
		 */
		pri = (struct iso_primary_descriptor *) sec;
	}

	if(sbi->s_high_sierra){
		rootp = (struct iso_directory_record *) h_pri->root_directory_record;
		sbi->s_nzones = isonum_733(h_pri->volume_space_size);
		sbi->s_log_zone_size = isonum_723(h_pri->logical_block_size);
		sbi->s_max_size = isonum_733(h_pri->volume_space_size);
	} else {
		if (!pri)
			goto out_freebh;
		rootp = (struct iso_directory_record *) pri->root_directory_record;
		sbi->s_nzones = isonum_733(pri->volume_space_size);
		sbi->s_log_zone_size = isonum_723(pri->logical_block_size);
		sbi->s_max_size = isonum_733(pri->volume_space_size);
	}

	sbi->s_ninodes = 0; /* No way to figure this out easily */

	orig_zonesize = sbi->s_log_zone_size;
	/*
	 * If the zone size is smaller than the hardware sector size,
	 * this is a fatal error.  This would occur if the disc drive
	 * had sectors that were 2048 bytes, but the filesystem had
	 * blocks that were 512 bytes (which should only very rarely
	 * happen.)
	 */
	if (orig_zonesize < opt.blocksize)
		goto out_bad_size;

	/* RDE: convert log zone size to bit shift */
	switch (sbi->s_log_zone_size) {
	case  512: sbi->s_log_zone_size =  9; break;
	case 1024: sbi->s_log_zone_size = 10; break;
	case 2048: sbi->s_log_zone_size = 11; break;

	default:
		goto out_bad_zone_size;
	}

	s->s_magic = ISOFS_SUPER_MAGIC;
	s->s_maxbytes = 0xffffffff; /* We can handle files up to 4 GB */

	/*
	 * The CDROM is read-only, has no nodes (devices) on it, and since
	 * all of the files appear to be owned by root, we really do not want
	 * to allow suid.  (suid or devices will not show up unless we have
	 * Rock Ridge extensions)
	 */

	s->s_flags |= MS_RDONLY /* | MS_NODEV | MS_NOSUID */;

	/* Set this for reference. Its not currently used except on write
	   which we don't have .. */

	first_data_zone = isonum_733(rootp->extent) +
			  isonum_711(rootp->ext_attr_length);
	sbi->s_firstdatazone = first_data_zone;
#ifndef BEQUIET
	printk(KERN_DEBUG "ISOFS: Max size:%ld   Log zone size:%ld\n",
		sbi->s_max_size, 1UL << sbi->s_log_zone_size);
	printk(KERN_DEBUG "ISOFS: First datazone:%ld\n", sbi->s_firstdatazone);
	if(sbi->s_high_sierra)
		printk(KERN_DEBUG "ISOFS: Disc in High Sierra format.\n");
#endif

	/*
	 * If the Joliet level is set, we _may_ decide to use the
	 * secondary descriptor, but can't be sure until after we
	 * read the root inode. But before reading the root inode
	 * we may need to change the device blocksize, and would
	 * rather release the old buffer first. So, we cache the
	 * first_data_zone value from the secondary descriptor.
	 */
	if (joliet_level) {
		pri = (struct iso_primary_descriptor *) sec;
		rootp = (struct iso_directory_record *)
			pri->root_directory_record;
		first_data_zone = isonum_733(rootp->extent) +
				isonum_711(rootp->ext_attr_length);
	}

	/*
	 * We're all done using the volume descriptor, and may need
	 * to change the device blocksize, so release the buffer now.
	 */
	brelse(pri_bh);
	brelse(bh);

	/*
	 * Force the blocksize to 512 for 512 byte sectors.  The file
	 * read primitives really get it wrong in a bad way if we don't
	 * do this.
	 *
	 * Note - we should never be setting the blocksize to something
	 * less than the hardware sector size for the device.  If we
	 * do, we would end up having to read larger buffers and split
	 * out portions to satisfy requests.
	 *
	 * Note2- the idea here is that we want to deal with the optimal
	 * zonesize in the filesystem.  If we have it set to something less,
	 * then we have horrible problems with trying to piece together
	 * bits of adjacent blocks in order to properly read directory
	 * entries.  By forcing the blocksize in this way, we ensure
	 * that we will never be required to do this.
	 */
	sb_set_blocksize(s, orig_zonesize);

	sbi->s_nls_iocharset = NULL;

#ifdef CONFIG_JOLIET
	if (joliet_level && opt.utf8 == 0) {
		char *p = opt.iocharset ? opt.iocharset : CONFIG_NLS_DEFAULT;
		sbi->s_nls_iocharset = load_nls(p);
		if (! sbi->s_nls_iocharset) {
			/* Fail only if explicit charset specified */
			if (opt.iocharset)
				goto out_freesbi;
			sbi->s_nls_iocharset = load_nls_default();
		}
	}
#endif
	s->s_op = &isofs_sops;
	s->s_export_op = &isofs_export_ops;
	sbi->s_mapping = opt.map;
	sbi->s_rock = (opt.rock ? 2 : 0);
	sbi->s_rock_offset = -1; /* initial offset, will guess until SP is found*/
	sbi->s_cruft = opt.cruft;
	sbi->s_hide = opt.hide;
	sbi->s_showassoc = opt.showassoc;
	sbi->s_uid = opt.uid;
	sbi->s_gid = opt.gid;
	sbi->s_uid_set = opt.uid_set;
	sbi->s_gid_set = opt.gid_set;
	sbi->s_utf8 = opt.utf8;
	sbi->s_nocompress = opt.nocompress;
	sbi->s_overriderockperm = opt.overriderockperm;
	/*
	 * It would be incredibly stupid to allow people to mark every file
	 * on the disk as suid, so we merely allow them to set the default
	 * permissions.
	 */
	if (opt.fmode != ISOFS_INVALID_MODE)
		sbi->s_fmode = opt.fmode & 0777;
	else
		sbi->s_fmode = ISOFS_INVALID_MODE;
	if (opt.dmode != ISOFS_INVALID_MODE)
		sbi->s_dmode = opt.dmode & 0777;
	else
		sbi->s_dmode = ISOFS_INVALID_MODE;

	/*
	 * Read the root inode, which _may_ result in changing
	 * the s_rock flag. Once we have the final s_rock value,
	 * we then decide whether to use the Joliet descriptor.
	 */
	inode = isofs_iget(s, sbi->s_firstdatazone, 0);
	if (IS_ERR(inode))
		goto out_no_root;

	/*
	 * If this disk has both Rock Ridge and Joliet on it, then we
	 * want to use Rock Ridge by default.  This can be overridden
	 * by using the norock mount option.  There is still one other
	 * possibility that is not taken into account: a Rock Ridge
	 * CD with Unicode names.  Until someone sees such a beast, it
	 * will not be supported.
	 */
	if (sbi->s_rock == 1) {
		joliet_level = 0;
	} else if (joliet_level) {
		sbi->s_rock = 0;
		if (sbi->s_firstdatazone != first_data_zone) {
			sbi->s_firstdatazone = first_data_zone;
			printk(KERN_DEBUG
				"ISOFS: changing to secondary root\n");
			iput(inode);
			inode = isofs_iget(s, sbi->s_firstdatazone, 0);
			if (IS_ERR(inode))
				goto out_no_root;
		}
	}

	if (opt.check == 'u') {
		/* Only Joliet is case insensitive by default */
		if (joliet_level)
			opt.check = 'r';
		else
			opt.check = 's';
	}
	sbi->s_joliet_level = joliet_level;

	/* Make sure the root inode is a directory */
	if (!S_ISDIR(inode->i_mode)) {
		printk(KERN_WARNING
			"isofs_fill_super: root inode is not a directory. "
			"Corrupted media?\n");
		goto out_iput;
	}

	/* get the root dentry */
	s->s_root = d_alloc_root(inode);
	if (!(s->s_root))
		goto out_no_root;

	table = 0;
	if (joliet_level)
		table += 2;
	if (opt.check == 'r')
		table++;
	s->s_root->d_op = &isofs_dentry_ops[table];

	kfree(opt.iocharset);

	return 0;

	/*
	 * Display error messages and free resources.
	 */
out_iput:
	iput(inode);
	goto out_no_inode;
out_no_root:
	error = PTR_ERR(inode);
	if (error != -ENOMEM)
		printk(KERN_WARNING "%s: get root inode failed\n", __func__);
out_no_inode:
#ifdef CONFIG_JOLIET
	if (sbi->s_nls_iocharset)
		unload_nls(sbi->s_nls_iocharset);
#endif
	goto out_freesbi;
out_no_read:
	printk(KERN_WARNING "%s: bread failed, dev=%s, iso_blknum=%d, block=%d\n",
		__func__, s->s_id, iso_blknum, block);
	goto out_freesbi;
out_bad_zone_size:
	printk(KERN_WARNING "ISOFS: Bad logical zone size %ld\n",
		sbi->s_log_zone_size);
	goto out_freebh;
out_bad_size:
	printk(KERN_WARNING "ISOFS: Logical zone size(%d) < hardware blocksize(%u)\n",
		orig_zonesize, opt.blocksize);
	goto out_freebh;
out_unknown_format:
	if (!silent)
		printk(KERN_WARNING "ISOFS: Unable to identify CD-ROM format.\n");

out_freebh:
	brelse(bh);
out_freesbi:
	kfree(opt.iocharset);
	kfree(sbi);
	s->s_fs_info = NULL;
	return error;
}

static int isofs_statfs (struct dentry *dentry, struct kstatfs *buf)
{
	struct super_block *sb = dentry->d_sb;
	u64 id = huge_encode_dev(sb->s_bdev->bd_dev);

	buf->f_type = ISOFS_SUPER_MAGIC;
	buf->f_bsize = sb->s_blocksize;
	buf->f_blocks = (ISOFS_SB(sb)->s_nzones
		<< (ISOFS_SB(sb)->s_log_zone_size - sb->s_blocksize_bits));
	buf->f_bfree = 0;
	buf->f_bavail = 0;
	buf->f_files = ISOFS_SB(sb)->s_ninodes;
	buf->f_ffree = 0;
	buf->f_fsid.val[0] = (u32)id;
	buf->f_fsid.val[1] = (u32)(id >> 32);
	buf->f_namelen = NAME_MAX;
	return 0;
}

/*
 * Get a set of blocks; filling in buffer_heads if already allocated
 * or getblk() if they are not.  Returns the number of blocks inserted
 * (-ve == error.)
 */
int isofs_get_blocks(struct inode *inode, sector_t iblock_s,
		     struct buffer_head **bh, unsigned long nblocks)
{
	unsigned long b_off;
	unsigned offset, sect_size;
	unsigned int firstext;
	unsigned long nextblk, nextoff;
	long iblock = (long)iblock_s;
	int section, rv, error;
	struct iso_inode_info *ei = ISOFS_I(inode);

	lock_kernel();

	error = -EIO;
	rv = 0;
	if (iblock < 0 || iblock != iblock_s) {
		printk(KERN_DEBUG "%s: block number too large\n", __func__);
		goto abort;
	}

	b_off = iblock;

	offset = 0;
	firstext = ei->i_first_extent;
	sect_size = ei->i_section_size >> ISOFS_BUFFER_BITS(inode);
	nextblk = ei->i_next_section_block;
	nextoff = ei->i_next_section_offset;
	section = 0;

	while (nblocks) {
		/* If we are *way* beyond the end of the file, print a message.
		 * Access beyond the end of the file up to the next page boundary
		 * is normal, however because of the way the page cache works.
		 * In this case, we just return 0 so that we can properly fill
		 * the page with useless information without generating any
		 * I/O errors.
		 */
		if (b_off > ((inode->i_size + PAGE_CACHE_SIZE - 1) >> ISOFS_BUFFER_BITS(inode))) {
			printk(KERN_DEBUG "%s: block >= EOF (%ld, %ld)\n",
				__func__, iblock, (unsigned long) inode->i_size);
			goto abort;
		}

		/* On the last section, nextblk == 0, section size is likely to
		 * exceed sect_size by a partial block, and access beyond the
		 * end of the file will reach beyond the section size, too.
		 */
		while (nextblk && (b_off >= (offset + sect_size))) {
			struct inode *ninode;

			offset += sect_size;
			ninode = isofs_iget(inode->i_sb, nextblk, nextoff);
			if (IS_ERR(ninode)) {
				error = PTR_ERR(ninode);
				goto abort;
			}
			firstext  = ISOFS_I(ninode)->i_first_extent;
			sect_size = ISOFS_I(ninode)->i_section_size >> ISOFS_BUFFER_BITS(ninode);
			nextblk   = ISOFS_I(ninode)->i_next_section_block;
			nextoff   = ISOFS_I(ninode)->i_next_section_offset;
			iput(ninode);

			if (++section > 100) {
				printk(KERN_DEBUG "%s: More than 100 file sections ?!?"
					" aborting...\n", __func__);
				printk(KERN_DEBUG "%s: block=%ld firstext=%u sect_size=%u "
					"nextblk=%lu nextoff=%lu\n", __func__,
					iblock, firstext, (unsigned) sect_size,
					nextblk, nextoff);
				goto abort;
			}
		}

		if (*bh) {
			map_bh(*bh, inode->i_sb, firstext + b_off - offset);
		} else {
			*bh = sb_getblk(inode->i_sb, firstext+b_off-offset);
			if (!*bh)
				goto abort;
		}
		bh++;	/* Next buffer head */
		b_off++;	/* Next buffer offset */
		nblocks--;
		rv++;
	}

	error = 0;
abort:
	unlock_kernel();
	return rv != 0 ? rv : error;
}

/*
 * Used by the standard interfaces.
 */
static int isofs_get_block(struct inode *inode, sector_t iblock,
		    struct buffer_head *bh_result, int create)
{
	int ret;

	if (create) {
		printk(KERN_DEBUG "%s: Kernel tries to allocate a block\n", __func__);
		return -EROFS;
	}

	ret = isofs_get_blocks(inode, iblock, &bh_result, 1);
	return ret < 0 ? ret : 0;
}

static int isofs_bmap(struct inode *inode, sector_t block)
{
	struct buffer_head dummy;
	int error;

	dummy.b_state = 0;
	dummy.b_blocknr = -1000;
	error = isofs_get_block(inode, block, &dummy, 0);
	if (!error)
		return dummy.b_blocknr;
	return 0;
}

struct buffer_head *isofs_bread(struct inode *inode, sector_t block)
{
	sector_t blknr = isofs_bmap(inode, block);
	if (!blknr)
		return NULL;
	return sb_bread(inode->i_sb, blknr);
}

static int isofs_readpage(struct file *file, struct page *page)
{
	return block_read_full_page(page,isofs_get_block);
}

static sector_t _isofs_bmap(struct address_space *mapping, sector_t block)
{
	return generic_block_bmap(mapping,block,isofs_get_block);
}

static const struct address_space_operations isofs_aops = {
	.readpage = isofs_readpage,
	.sync_page = block_sync_page,
	.bmap = _isofs_bmap
};

static int isofs_read_level3_size(struct inode *inode)
{
	unsigned long bufsize = ISOFS_BUFFER_SIZE(inode);
	int high_sierra = ISOFS_SB(inode->i_sb)->s_high_sierra;
	struct buffer_head *bh = NULL;
	unsigned long block, offset, block_saved, offset_saved;
	int i = 0;
	int more_entries = 0;
	struct iso_directory_record *tmpde = NULL;
	struct iso_inode_info *ei = ISOFS_I(inode);

	inode->i_size = 0;

	/* The first 16 blocks are reserved as the System Area.  Thus,
	 * no inodes can appear in block 0.  We use this to flag that
	 * this is the last section. */
	ei->i_next_section_block = 0;
	ei->i_next_section_offset = 0;

	block = ei->i_iget5_block;
	offset = ei->i_iget5_offset;

	do {
		struct iso_directory_record *de;
		unsigned int de_len;

		if (!bh) {
			bh = sb_bread(inode->i_sb, block);
			if (!bh)
				goto out_noread;
		}
		de = (struct iso_directory_record *) (bh->b_data + offset);
		de_len = *(unsigned char *) de;

		if (de_len == 0) {
			brelse(bh);
			bh = NULL;
			++block;
			offset = 0;
			continue;
		}

		block_saved = block;
		offset_saved = offset;
		offset += de_len;

		/* Make sure we have a full directory entry */
		if (offset >= bufsize) {
			int slop = bufsize - offset + de_len;
			if (!tmpde) {
				tmpde = kmalloc(256, GFP_KERNEL);
				if (!tmpde)
					goto out_nomem;
			}
			memcpy(tmpde, de, slop);
			offset &= bufsize - 1;
			block++;
			brelse(bh);
			bh = NULL;
			if (offset) {
				bh = sb_bread(inode->i_sb, block);
				if (!bh)
					goto out_noread;
				memcpy((void *)tmpde+slop, bh->b_data, offset);
			}
			de = tmpde;
		}

		inode->i_size += isonum_733(de->size);
		if (i == 1) {
			ei->i_next_section_block = block_saved;
			ei->i_next_section_offset = offset_saved;
		}

		more_entries = de->flags[-high_sierra] & 0x80;

		i++;
		if (i > 100)
			goto out_toomany;
	} while (more_entries);
out:
	kfree(tmpde);
	if (bh)
		brelse(bh);
	return 0;

out_nomem:
	if (bh)
		brelse(bh);
	return -ENOMEM;

out_noread:
	printk(KERN_INFO "ISOFS: unable to read i-node block %lu\n", block);
	kfree(tmpde);
	return -EIO;

out_toomany:
	printk(KERN_INFO "%s: More than 100 file sections ?!?, aborting...\n"
		"isofs_read_level3_size: inode=%lu\n",
		__func__, inode->i_ino);
	goto out;
}

static int isofs_read_inode(struct inode *inode)
{
	struct super_block *sb = inode->i_sb;
	struct isofs_sb_info *sbi = ISOFS_SB(sb);
	unsigned long bufsize = ISOFS_BUFFER_SIZE(inode);
	unsigned long block;
	int high_sierra = sbi->s_high_sierra;
	struct buffer_head *bh = NULL;
	struct iso_directory_record *de;
	struct iso_directory_record *tmpde = NULL;
	unsigned int de_len;
	unsigned long offset;
	struct iso_inode_info *ei = ISOFS_I(inode);
	int ret = -EIO;

	block = ei->i_iget5_block;
	bh = sb_bread(inode->i_sb, block);
	if (!bh)
		goto out_badread;

	offset = ei->i_iget5_offset;

	de = (struct iso_directory_record *) (bh->b_data + offset);
	de_len = *(unsigned char *) de;

	if (offset + de_len > bufsize) {
		int frag1 = bufsize - offset;

		tmpde = kmalloc(de_len, GFP_KERNEL);
		if (tmpde == NULL) {
			printk(KERN_INFO "%s: out of memory\n", __func__);
			ret = -ENOMEM;
			goto fail;
		}
		memcpy(tmpde, bh->b_data + offset, frag1);
		brelse(bh);
		bh = sb_bread(inode->i_sb, ++block);
		if (!bh)
			goto out_badread;
		memcpy((char *)tmpde+frag1, bh->b_data, de_len - frag1);
		de = tmpde;
	}

	inode->i_ino = isofs_get_ino(ei->i_iget5_block,
					ei->i_iget5_offset,
					ISOFS_BUFFER_BITS(inode));

	/* Assume it is a normal-format file unless told otherwise */
	ei->i_file_format = isofs_file_normal;

	if (de->flags[-high_sierra] & 2) {
		if (sbi->s_dmode != ISOFS_INVALID_MODE)
			inode->i_mode = S_IFDIR | sbi->s_dmode;
		else
			inode->i_mode = S_IFDIR | S_IRUGO | S_IXUGO;
		inode->i_nlink = 1;	/*
					 * Set to 1.  We know there are 2, but
					 * the find utility tries to optimize
					 * if it is 2, and it screws up.  It is
					 * easier to give 1 which tells find to
					 * do it the hard way.
					 */
	} else {
		if (sbi->s_fmode != ISOFS_INVALID_MODE) {
			inode->i_mode = S_IFREG | sbi->s_fmode;
		} else {
			/*
			 * Set default permissions: r-x for all.  The disc
			 * could be shared with DOS machines so virtually
			 * anything could be a valid executable.
			 */
			inode->i_mode = S_IFREG | S_IRUGO | S_IXUGO;
		}
		inode->i_nlink = 1;
	}
	inode->i_uid = sbi->s_uid;
	inode->i_gid = sbi->s_gid;
	inode->i_blocks = 0;

	ei->i_format_parm[0] = 0;
	ei->i_format_parm[1] = 0;
	ei->i_format_parm[2] = 0;

	ei->i_section_size = isonum_733(de->size);
	if (de->flags[-high_sierra] & 0x80) {
		ret = isofs_read_level3_size(inode);
		if (ret < 0)
			goto fail;
		ret = -EIO;
	} else {
		ei->i_next_section_block = 0;
		ei->i_next_section_offset = 0;
		inode->i_size = isonum_733(de->size);
	}

	/*
	 * Some dipshit decided to store some other bit of information
	 * in the high byte of the file length.  Truncate size in case
	 * this CDROM was mounted with the cruft option.
	 */

	if (sbi->s_cruft)
		inode->i_size &= 0x00ffffff;

	if (de->interleave[0]) {
		printk(KERN_DEBUG "ISOFS: Interleaved files not (yet) supported.\n");
		inode->i_size = 0;
	}

	/* I have no idea what file_unit_size is used for, so
	   we will flag it for now */
	if (de->file_unit_size[0] != 0) {
		printk(KERN_DEBUG "ISOFS: File unit size != 0 for ISO file (%ld).\n",
			inode->i_ino);
	}

	/* I have no idea what other flag bits are used for, so
	   we will flag it for now */
#ifdef DEBUG
	if((de->flags[-high_sierra] & ~2)!= 0){
		printk(KERN_DEBUG "ISOFS: Unusual flag settings for ISO file "
				"(%ld %x).\n",
			inode->i_ino, de->flags[-high_sierra]);
	}
#endif

	inode->i_mtime.tv_sec =
	inode->i_atime.tv_sec =
	inode->i_ctime.tv_sec = iso_date(de->date, high_sierra);
	inode->i_mtime.tv_nsec =
	inode->i_atime.tv_nsec =
	inode->i_ctime.tv_nsec = 0;

	ei->i_first_extent = (isonum_733(de->extent) +
			isonum_711(de->ext_attr_length));

	/* Set the number of blocks for stat() - should be done before RR */
	inode->i_blocks = (inode->i_size + 511) >> 9;

	/*
	 * Now test for possible Rock Ridge extensions which will override
	 * some of these numbers in the inode structure.
	 */

	if (!high_sierra) {
		parse_rock_ridge_inode(de, inode);
		/* if we want uid/gid set, override the rock ridge setting */
		if (sbi->s_uid_set)
			inode->i_uid = sbi->s_uid;
		if (sbi->s_gid_set)
			inode->i_gid = sbi->s_gid;
	}
	/* Now set final access rights if overriding rock ridge setting */
	if (S_ISDIR(inode->i_mode) && sbi->s_overriderockperm &&
	    sbi->s_dmode != ISOFS_INVALID_MODE)
		inode->i_mode = S_IFDIR | sbi->s_dmode;
	if (S_ISREG(inode->i_mode) && sbi->s_overriderockperm &&
	    sbi->s_fmode != ISOFS_INVALID_MODE)
		inode->i_mode = S_IFREG | sbi->s_fmode;

	/* Install the inode operations vector */
	if (S_ISREG(inode->i_mode)) {
		inode->i_fop = &generic_ro_fops;
		switch (ei->i_file_format) {
#ifdef CONFIG_ZISOFS
		case isofs_file_compressed:
			inode->i_data.a_ops = &zisofs_aops;
			break;
#endif
		default:
			inode->i_data.a_ops = &isofs_aops;
			break;
		}
	} else if (S_ISDIR(inode->i_mode)) {
		inode->i_op = &isofs_dir_inode_operations;
		inode->i_fop = &isofs_dir_operations;
	} else if (S_ISLNK(inode->i_mode)) {
		inode->i_op = &page_symlink_inode_operations;
		inode->i_data.a_ops = &isofs_symlink_aops;
	} else
		/* XXX - parse_rock_ridge_inode() had already set i_rdev. */
		init_special_inode(inode, inode->i_mode, inode->i_rdev);

	ret = 0;
out:
	kfree(tmpde);
	if (bh)
		brelse(bh);
	return ret;

out_badread:
	printk(KERN_WARNING "ISOFS: unable to read i-node block\n");
fail:
	goto out;
}

struct isofs_iget5_callback_data {
	unsigned long block;
	unsigned long offset;
};

static int isofs_iget5_test(struct inode *ino, void *data)
{
	struct iso_inode_info *i = ISOFS_I(ino);
	struct isofs_iget5_callback_data *d =
		(struct isofs_iget5_callback_data*)data;
	return (i->i_iget5_block == d->block)
		&& (i->i_iget5_offset == d->offset);
}

static int isofs_iget5_set(struct inode *ino, void *data)
{
	struct iso_inode_info *i = ISOFS_I(ino);
	struct isofs_iget5_callback_data *d =
		(struct isofs_iget5_callback_data*)data;
	i->i_iget5_block = d->block;
	i->i_iget5_offset = d->offset;
	return 0;
}

/* Store, in the inode's containing structure, the block and block
 * offset that point to the underlying meta-data for the inode.  The
 * code below is otherwise similar to the iget() code in
 * include/linux/fs.h */
struct inode *isofs_iget(struct super_block *sb,
			 unsigned long block,
			 unsigned long offset)
{
	unsigned long hashval;
	struct inode *inode;
	struct isofs_iget5_callback_data data;
	long ret;

	if (offset >= 1ul << sb->s_blocksize_bits)
		return ERR_PTR(-EINVAL);

	data.block = block;
	data.offset = offset;

	hashval = (block << sb->s_blocksize_bits) | offset;

	inode = iget5_locked(sb, hashval, &isofs_iget5_test,
				&isofs_iget5_set, &data);

	if (!inode)
		return ERR_PTR(-ENOMEM);

	if (inode->i_state & I_NEW) {
		ret = isofs_read_inode(inode);
		if (ret < 0) {
			iget_failed(inode);
			inode = ERR_PTR(ret);
		} else {
			unlock_new_inode(inode);
		}
	}

	return inode;
}

static int isofs_get_sb(struct file_system_type *fs_type,
	int flags, const char *dev_name, void *data, struct vfsmount *mnt)
{
	return get_sb_bdev(fs_type, flags, dev_name, data, isofs_fill_super,
				mnt);
}

static struct file_system_type iso9660_fs_type = {
	.owner		= THIS_MODULE,
	.name		= "iso9660",
	.get_sb		= isofs_get_sb,
	.kill_sb	= kill_block_super,
	.fs_flags	= FS_REQUIRES_DEV,
};

static int __init init_iso9660_fs(void)
{
	int err = init_inodecache();
	if (err)
		goto out;
#ifdef CONFIG_ZISOFS
	err = zisofs_init();
	if (err)
		goto out1;
#endif
	err = register_filesystem(&iso9660_fs_type);
	if (err)
		goto out2;
	return 0;
out2:
#ifdef CONFIG_ZISOFS
	zisofs_cleanup();
out1:
#endif
	destroy_inodecache();
out:
	return err;
}

static void __exit exit_iso9660_fs(void)
{
        unregister_filesystem(&iso9660_fs_type);
#ifdef CONFIG_ZISOFS
	zisofs_cleanup();
#endif
	destroy_inodecache();
}

module_init(init_iso9660_fs)
module_exit(exit_iso9660_fs)
MODULE_LICENSE("GPL");
/* Actual filesystem name is iso9660, as requested in filesystems.c */
MODULE_ALIAS("iso9660");<|MERGE_RESOLUTION|>--- conflicted
+++ resolved
@@ -142,10 +142,7 @@
 
 struct iso9660_options{
 	unsigned int rock:1;
-<<<<<<< HEAD
-=======
 	unsigned int joliet:1;
->>>>>>> 80ffb3cc
 	unsigned int cruft:1;
 	unsigned int hide:1;
 	unsigned int showassoc:1;
@@ -155,10 +152,6 @@
 	unsigned int gid_set:1;
 	unsigned int utf8:1;
 	unsigned char map;
-<<<<<<< HEAD
-	char joliet;
-=======
->>>>>>> 80ffb3cc
 	unsigned char check;
 	unsigned int blocksize;
 	mode_t fmode;
