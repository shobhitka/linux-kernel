--- conflicted
+++ resolved
@@ -1360,8 +1360,6 @@
 	}
 }
 
-<<<<<<< HEAD
-=======
 static noinline_for_stack
 char *comm_name(char *buf, char *end, struct task_struct *tsk,
 		struct printf_spec spec, const char *fmt)
@@ -1377,7 +1375,6 @@
 	return string(buf, end, name, spec);
 }
 
->>>>>>> 5d77fd3b
 int kptr_restrict __read_mostly;
 
 /*
@@ -1465,10 +1462,7 @@
  * - 'Cn' For a clock, it prints the name (Common Clock Framework) or address
  *        (legacy clock framework) of the clock
  * - 'Cr' For a clock, it prints the current rate of the clock
-<<<<<<< HEAD
-=======
  * - 'T' task_struct->comm
->>>>>>> 5d77fd3b
  *
  * Note: The difference between 'S' and 'F' is that on ia64 and ppc64
  * function pointers are really function descriptors, which contain a
