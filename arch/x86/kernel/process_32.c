/*
 *  Copyright (C) 1995  Linus Torvalds
 *
 *  Pentium III FXSR, SSE support
 *	Gareth Hughes <gareth@valinux.com>, May 2000
 */

/*
 * This file handles the architecture-dependent parts of process handling..
 */

#include <stdarg.h>

#include <linux/stackprotector.h>
#include <linux/cpu.h>
#include <linux/errno.h>
#include <linux/sched.h>
#include <linux/fs.h>
#include <linux/kernel.h>
#include <linux/mm.h>
#include <linux/elfcore.h>
#include <linux/smp.h>
#include <linux/stddef.h>
#include <linux/slab.h>
#include <linux/vmalloc.h>
#include <linux/user.h>
#include <linux/interrupt.h>
#include <linux/utsname.h>
#include <linux/delay.h>
#include <linux/reboot.h>
#include <linux/init.h>
#include <linux/mc146818rtc.h>
#include <linux/module.h>
#include <linux/kallsyms.h>
#include <linux/ptrace.h>
#include <linux/random.h>
#include <linux/personality.h>
#include <linux/tick.h>
#include <linux/percpu.h>
#include <linux/prctl.h>
#include <linux/dmi.h>
#include <linux/ftrace.h>
#include <linux/uaccess.h>
#include <linux/io.h>
#include <linux/kdebug.h>

#include <asm/pgtable.h>
#include <asm/system.h>
#include <asm/ldt.h>
#include <asm/processor.h>
#include <asm/i387.h>
#include <asm/desc.h>
#ifdef CONFIG_MATH_EMULATION
#include <asm/math_emu.h>
#endif

#include <linux/err.h>

#include <asm/tlbflush.h>
#include <asm/cpu.h>
#include <asm/idle.h>
#include <asm/syscalls.h>
#include <asm/ds.h>

asmlinkage void ret_from_fork(void) __asm__("ret_from_fork");

DEFINE_PER_CPU(struct task_struct *, current_task) = &init_task;
EXPORT_PER_CPU_SYMBOL(current_task);

/*
 * Return saved PC of a blocked thread.
 */
unsigned long thread_saved_pc(struct task_struct *tsk)
{
	return ((unsigned long *)tsk->thread.sp)[3];
}

#ifndef CONFIG_SMP
static inline void play_dead(void)
{
	BUG();
}
#endif

/*
 * The idle thread. There's no useful work to be
 * done, so just try to conserve power and have a
 * low exit latency (ie sit in a loop waiting for
 * somebody to say that they'd like to reschedule)
 */
void cpu_idle(void)
{
	int cpu = smp_processor_id();

	/*
	 * If we're the non-boot CPU, nothing set the stack canary up
	 * for us.  CPU0 already has it initialized but no harm in
	 * doing it again.  This is a good place for updating it, as
	 * we wont ever return from this function (so the invalid
	 * canaries already on the stack wont ever trigger).
	 */
	boot_init_stack_canary();

	current_thread_info()->status |= TS_POLLING;

	/* endless idle loop with no priority at all */
	while (1) {
		tick_nohz_stop_sched_tick(1);
		while (!need_resched()) {

			check_pgt_cache();
			rmb();

			if (cpu_is_offline(cpu))
				play_dead();

			local_irq_disable();
			/* Don't trace irqs off for idle */
			stop_critical_timings();
			pm_idle();
			start_critical_timings();
		}
		tick_nohz_restart_sched_tick();
		preempt_enable_no_resched();
		schedule();
		preempt_disable();
	}
}

void __show_regs(struct pt_regs *regs, int all)
{
	unsigned long cr0 = 0L, cr2 = 0L, cr3 = 0L, cr4 = 0L;
	unsigned long d0, d1, d2, d3, d6, d7;
	unsigned long sp;
	unsigned short ss, gs;
	const char *board;

	if (user_mode_vm(regs)) {
		sp = regs->sp;
		ss = regs->ss & 0xffff;
		gs = get_user_gs(regs);
	} else {
		sp = (unsigned long) (&regs->sp);
		savesegment(ss, ss);
		savesegment(gs, gs);
	}

	printk("\n");

	board = dmi_get_system_info(DMI_PRODUCT_NAME);
	if (!board)
		board = "";
	printk("Pid: %d, comm: %s %s (%s %.*s) %s\n",
			task_pid_nr(current), current->comm,
			print_tainted(), init_utsname()->release,
			(int)strcspn(init_utsname()->version, " "),
			init_utsname()->version, board);

	printk("EIP: %04x:[<%08lx>] EFLAGS: %08lx CPU: %d\n",
			(u16)regs->cs, regs->ip, regs->flags,
			smp_processor_id());
	print_symbol("EIP is at %s\n", regs->ip);

	printk("EAX: %08lx EBX: %08lx ECX: %08lx EDX: %08lx\n",
		regs->ax, regs->bx, regs->cx, regs->dx);
	printk("ESI: %08lx EDI: %08lx EBP: %08lx ESP: %08lx\n",
		regs->si, regs->di, regs->bp, sp);
	printk(" DS: %04x ES: %04x FS: %04x GS: %04x SS: %04x\n",
	       (u16)regs->ds, (u16)regs->es, (u16)regs->fs, gs, ss);

	if (!all)
		return;

	cr0 = read_cr0();
	cr2 = read_cr2();
	cr3 = read_cr3();
	cr4 = read_cr4_safe();
	printk("CR0: %08lx CR2: %08lx CR3: %08lx CR4: %08lx\n",
			cr0, cr2, cr3, cr4);

	get_debugreg(d0, 0);
	get_debugreg(d1, 1);
	get_debugreg(d2, 2);
	get_debugreg(d3, 3);
	printk("DR0: %08lx DR1: %08lx DR2: %08lx DR3: %08lx\n",
			d0, d1, d2, d3);

	get_debugreg(d6, 6);
	get_debugreg(d7, 7);
	printk("DR6: %08lx DR7: %08lx\n",
			d6, d7);
}

void show_regs(struct pt_regs *regs)
{
	__show_regs(regs, 1);
	show_trace(NULL, regs, &regs->sp, regs->bp);
}

/*
 * This gets run with %bx containing the
 * function to call, and %dx containing
 * the "args".
 */
extern void kernel_thread_helper(void);

/*
 * Create a kernel thread
 */
int kernel_thread(int (*fn)(void *), void *arg, unsigned long flags)
{
	struct pt_regs regs;

	memset(&regs, 0, sizeof(regs));

	regs.bx = (unsigned long) fn;
	regs.dx = (unsigned long) arg;

	regs.ds = __USER_DS;
	regs.es = __USER_DS;
	regs.fs = __KERNEL_PERCPU;
	regs.gs = __KERNEL_STACK_CANARY;
	regs.orig_ax = -1;
	regs.ip = (unsigned long) kernel_thread_helper;
	regs.cs = __KERNEL_CS | get_kernel_rpl();
	regs.flags = X86_EFLAGS_IF | X86_EFLAGS_SF | X86_EFLAGS_PF | 0x2;

	/* Ok, create the new process.. */
	return do_fork(flags | CLONE_VM | CLONE_UNTRACED, 0, &regs, 0, NULL, NULL);
}
EXPORT_SYMBOL(kernel_thread);

void release_thread(struct task_struct *dead_task)
{
	BUG_ON(dead_task->mm);
	release_vm86_irqs(dead_task);
}

/*
 * This gets called before we allocate a new thread and copy
 * the current task into it.
 */
void prepare_to_copy(struct task_struct *tsk)
{
	unlazy_fpu(tsk);
}

int copy_thread(unsigned long clone_flags, unsigned long sp,
	unsigned long unused,
	struct task_struct *p, struct pt_regs *regs)
{
	struct pt_regs *childregs;
	struct task_struct *tsk;
	int err;

	childregs = task_pt_regs(p);
	*childregs = *regs;
	childregs->ax = 0;
	childregs->sp = sp;

	p->thread.sp = (unsigned long) childregs;
	p->thread.sp0 = (unsigned long) (childregs+1);

	p->thread.ip = (unsigned long) ret_from_fork;

	task_user_gs(p) = get_user_gs(regs);

	tsk = current;
	if (unlikely(test_tsk_thread_flag(tsk, TIF_IO_BITMAP))) {
		p->thread.io_bitmap_ptr = kmemdup(tsk->thread.io_bitmap_ptr,
						IO_BITMAP_BYTES, GFP_KERNEL);
		if (!p->thread.io_bitmap_ptr) {
			p->thread.io_bitmap_max = 0;
			return -ENOMEM;
		}
		set_tsk_thread_flag(p, TIF_IO_BITMAP);
	}

	err = 0;

	/*
	 * Set a new TLS for the child thread?
	 */
	if (clone_flags & CLONE_SETTLS)
		err = do_set_thread_area(p, -1,
			(struct user_desc __user *)childregs->si, 0);

	if (err && p->thread.io_bitmap_ptr) {
		kfree(p->thread.io_bitmap_ptr);
		p->thread.io_bitmap_max = 0;
	}

	ds_copy_thread(p, current);

	clear_tsk_thread_flag(p, TIF_DEBUGCTLMSR);
	p->thread.debugctlmsr = 0;

	return err;
}

void
start_thread(struct pt_regs *regs, unsigned long new_ip, unsigned long new_sp)
{
	set_user_gs(regs, 0);
	regs->fs		= 0;
	set_fs(USER_DS);
	regs->ds		= __USER_DS;
	regs->es		= __USER_DS;
	regs->ss		= __USER_DS;
	regs->cs		= __USER_CS;
	regs->ip		= new_ip;
	regs->sp		= new_sp;
	/*
	 * Free the old FP and other extended state
	 */
	free_thread_xstate(current);
}
EXPORT_SYMBOL_GPL(start_thread);


/*
 *	switch_to(x,yn) should switch tasks from x to y.
 *
 * We fsave/fwait so that an exception goes off at the right time
 * (as a call from the fsave or fwait in effect) rather than to
 * the wrong process. Lazy FP saving no longer makes any sense
 * with modern CPU's, and this simplifies a lot of things (SMP
 * and UP become the same).
 *
 * NOTE! We used to use the x86 hardware context switching. The
 * reason for not using it any more becomes apparent when you
 * try to recover gracefully from saved state that is no longer
 * valid (stale segment register values in particular). With the
 * hardware task-switch, there is no way to fix up bad state in
 * a reasonable manner.
 *
 * The fact that Intel documents the hardware task-switching to
 * be slow is a fairly red herring - this code is not noticeably
 * faster. However, there _is_ some room for improvement here,
 * so the performance issues may eventually be a valid point.
 * More important, however, is the fact that this allows us much
 * more flexibility.
 *
 * The return value (in %ax) will be the "prev" task after
 * the task-switch, and shows up in ret_from_fork in entry.S,
 * for example.
 */
__notrace_funcgraph struct task_struct *
__switch_to(struct task_struct *prev_p, struct task_struct *next_p)
{
	struct thread_struct *prev = &prev_p->thread,
				 *next = &next_p->thread;
	int cpu = smp_processor_id();
	struct tss_struct *tss = &per_cpu(init_tss, cpu);

	/* never put a printk in __switch_to... printk() calls wake_up*() indirectly */

	__unlazy_fpu(prev_p);


	/* we're going to use this soon, after a few expensive things */
	if (next_p->fpu_counter > 5)
		prefetch(next->xstate);

	/*
	 * Reload esp0.
	 */
	load_sp0(tss, next);

	/*
	 * Save away %gs. No need to save %fs, as it was saved on the
	 * stack on entry.  No need to save %es and %ds, as those are
	 * always kernel segments while inside the kernel.  Doing this
	 * before setting the new TLS descriptors avoids the situation
	 * where we temporarily have non-reloadable segments in %fs
	 * and %gs.  This could be an issue if the NMI handler ever
	 * used %fs or %gs (it does not today), or if the kernel is
	 * running inside of a hypervisor layer.
	 */
	lazy_save_gs(prev->gs);

	/*
	 * Load the per-thread Thread-Local Storage descriptor.
	 */
	load_TLS(next, cpu);

	/*
	 * Restore IOPL if needed.  In normal use, the flags restore
	 * in the switch assembly will handle this.  But if the kernel
	 * is running virtualized at a non-zero CPL, the popf will
	 * not restore flags, so it must be done in a separate step.
	 */
	if (get_kernel_rpl() && unlikely(prev->iopl != next->iopl))
		set_iopl_mask(next->iopl);

	/*
	 * Now maybe handle debug registers and/or IO bitmaps
	 */
	if (unlikely(task_thread_info(prev_p)->flags & _TIF_WORK_CTXSW_PREV ||
		     task_thread_info(next_p)->flags & _TIF_WORK_CTXSW_NEXT))
		__switch_to_xtra(prev_p, next_p, tss);

	/*
	 * Leave lazy mode, flushing any hypercalls made here.
	 * This must be done before restoring TLS segments so
	 * the GDT and LDT are properly updated, and must be
	 * done before math_state_restore, so the TS bit is up
	 * to date.
	 */
	arch_leave_lazy_cpu_mode();

	/* If the task has used fpu the last 5 timeslices, just do a full
	 * restore of the math state immediately to avoid the trap; the
	 * chances of needing FPU soon are obviously high now
	 *
	 * tsk_used_math() checks prevent calling math_state_restore(),
	 * which can sleep in the case of !tsk_used_math()
	 */
	if (tsk_used_math(next_p) && next_p->fpu_counter > 5)
		math_state_restore();

	/*
	 * Restore %gs if needed (which is common)
	 */
	if (prev->gs | next->gs)
		lazy_load_gs(next->gs);

	percpu_write(current_task, next_p);

	return prev_p;
}

<<<<<<< HEAD
int sys_fork(struct pt_regs *regs)
{
	return do_fork(SIGCHLD, regs->sp, regs, 0, NULL, NULL);
}

=======
>>>>>>> 0221c81b
int sys_clone(struct pt_regs *regs)
{
	unsigned long clone_flags;
	unsigned long newsp;
	int __user *parent_tidptr, *child_tidptr;

	clone_flags = regs->bx;
	newsp = regs->cx;
	parent_tidptr = (int __user *)regs->dx;
	child_tidptr = (int __user *)regs->di;
	if (!newsp)
		newsp = regs->sp;
	return do_fork(clone_flags, newsp, regs, 0, parent_tidptr, child_tidptr);
<<<<<<< HEAD
}

/*
 * This is trivial, and on the face of it looks like it
 * could equally well be done in user mode.
 *
 * Not so, for quite unobvious reasons - register pressure.
 * In user mode vfork() cannot have a stack frame, and if
 * done by calling the "clone()" system call directly, you
 * do not have enough call-clobbered registers to hold all
 * the information you need.
 */
int sys_vfork(struct pt_regs *regs)
{
	return do_fork(CLONE_VFORK | CLONE_VM | SIGCHLD, regs->sp, regs, 0, NULL, NULL);
=======
>>>>>>> 0221c81b
}

/*
 * sys_execve() executes a new program.
 */
int sys_execve(struct pt_regs *regs)
{
	int error;
	char *filename;

	filename = getname((char __user *) regs->bx);
	error = PTR_ERR(filename);
	if (IS_ERR(filename))
		goto out;
	error = do_execve(filename,
			(char __user * __user *) regs->cx,
			(char __user * __user *) regs->dx,
			regs);
	if (error == 0) {
		/* Make sure we don't return using sysenter.. */
		set_thread_flag(TIF_IRET);
	}
	putname(filename);
out:
	return error;
}

#define top_esp                (THREAD_SIZE - sizeof(unsigned long))
#define top_ebp                (THREAD_SIZE - 2*sizeof(unsigned long))

unsigned long get_wchan(struct task_struct *p)
{
	unsigned long bp, sp, ip;
	unsigned long stack_page;
	int count = 0;
	if (!p || p == current || p->state == TASK_RUNNING)
		return 0;
	stack_page = (unsigned long)task_stack_page(p);
	sp = p->thread.sp;
	if (!stack_page || sp < stack_page || sp > top_esp+stack_page)
		return 0;
	/* include/asm-i386/system.h:switch_to() pushes bp last. */
	bp = *(unsigned long *) sp;
	do {
		if (bp < stack_page || bp > top_ebp+stack_page)
			return 0;
		ip = *(unsigned long *) (bp+4);
		if (!in_sched_functions(ip))
			return ip;
		bp = *(unsigned long *) bp;
	} while (count++ < 16);
	return 0;
}

unsigned long arch_align_stack(unsigned long sp)
{
	if (!(current->personality & ADDR_NO_RANDOMIZE) && randomize_va_space)
		sp -= get_random_int() % 8192;
	return sp & ~0xf;
}

unsigned long arch_randomize_brk(struct mm_struct *mm)
{
	unsigned long range_end = mm->brk + 0x02000000;
	return randomize_range(mm->brk, range_end, 0) ? : mm->brk;
}<|MERGE_RESOLUTION|>--- conflicted
+++ resolved
@@ -430,14 +430,6 @@
 	return prev_p;
 }
 
-<<<<<<< HEAD
-int sys_fork(struct pt_regs *regs)
-{
-	return do_fork(SIGCHLD, regs->sp, regs, 0, NULL, NULL);
-}
-
-=======
->>>>>>> 0221c81b
 int sys_clone(struct pt_regs *regs)
 {
 	unsigned long clone_flags;
@@ -451,24 +443,6 @@
 	if (!newsp)
 		newsp = regs->sp;
 	return do_fork(clone_flags, newsp, regs, 0, parent_tidptr, child_tidptr);
-<<<<<<< HEAD
-}
-
-/*
- * This is trivial, and on the face of it looks like it
- * could equally well be done in user mode.
- *
- * Not so, for quite unobvious reasons - register pressure.
- * In user mode vfork() cannot have a stack frame, and if
- * done by calling the "clone()" system call directly, you
- * do not have enough call-clobbered registers to hold all
- * the information you need.
- */
-int sys_vfork(struct pt_regs *regs)
-{
-	return do_fork(CLONE_VFORK | CLONE_VM | SIGCHLD, regs->sp, regs, 0, NULL, NULL);
-=======
->>>>>>> 0221c81b
 }
 
 /*
