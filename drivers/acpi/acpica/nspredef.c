--- conflicted
+++ resolved
@@ -238,14 +238,6 @@
 	}
 
 	/*
-<<<<<<< HEAD
-	 * Perform additional, more complicated repairs on a per-name
-	 * basis.
-	 */
-	status = acpi_ns_complex_repairs(data, node, status, return_object_ptr);
-
-check_validation_status:
-=======
 	 * The return object was OK, or it was successfully repaired above.
 	 * Now make some additional checks such as verifying that package
 	 * objects are sorted correctly (if required) or buffer objects have
@@ -256,7 +248,6 @@
 	status = acpi_ns_complex_repairs(data, node, status, return_object_ptr);
 
 exit:
->>>>>>> 2fbe74b9
 	/*
 	 * If the object validation failed or if we successfully repaired one
 	 * or more objects, mark the parent node to suppress further warning
@@ -705,7 +696,6 @@
 	union acpi_operand_object *sub_package;
 	union acpi_operand_object **sub_elements;
 	acpi_status status;
-	u8 non_trailing_null = FALSE;
 	u32 expected_count;
 	u32 i;
 	u32 j;
@@ -718,45 +708,6 @@
 	 * to acpi_ns_remove_null_elements.
 	 */
 	for (i = 0; i < count; i++) {
-		/*
-		 * Handling for NULL package elements. For now, we will simply allow
-		 * a parent package with trailing NULL elements. This can happen if
-		 * the package was defined to be longer than the initializer list.
-		 * This is legal as per the ACPI specification. It is often used
-		 * to allow for dynamic initialization of a Package.
-		 *
-		 * A future enhancement may be to simply truncate the package to
-		 * remove the trailing NULL elements.
-		 */
-		if (!(*elements)) {
-			if (!non_trailing_null) {
-
-				/* Ensure the remaining elements are all NULL */
-
-				for (j = 1; j < (count - i + 1); j++) {
-					if (elements[j]) {
-						non_trailing_null = TRUE;
-					}
-				}
-
-				if (!non_trailing_null) {
-
-					/* Ignore the trailing NULL elements */
-
-					return (AE_OK);
-				}
-			}
-
-			/* There are trailing non-null elements, issue warning */
-
-			ACPI_WARN_PREDEFINED((AE_INFO, data->pathname,
-					      data->node_flags,
-					      "Found NULL element at package index %u",
-					      i));
-			elements++;
-			continue;
-		}
-
 		sub_package = *elements;
 		sub_elements = sub_package->package.elements;
 
