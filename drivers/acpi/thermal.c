/*
 *  acpi_thermal.c - ACPI Thermal Zone Driver ($Revision: 41 $)
 *
 *  Copyright (C) 2001, 2002 Andy Grover <andrew.grover@intel.com>
 *  Copyright (C) 2001, 2002 Paul Diefenbaugh <paul.s.diefenbaugh@intel.com>
 *
 * ~~~~~~~~~~~~~~~~~~~~~~~~~~~~~~~~~~~~~~~~~~~~~~~~~~~~~~~~~~~~~~~~~~~~~~~~~~
 *
 *  This program is free software; you can redistribute it and/or modify
 *  it under the terms of the GNU General Public License as published by
 *  the Free Software Foundation; either version 2 of the License, or (at
 *  your option) any later version.
 *
 *  This program is distributed in the hope that it will be useful, but
 *  WITHOUT ANY WARRANTY; without even the implied warranty of
 *  MERCHANTABILITY or FITNESS FOR A PARTICULAR PURPOSE.  See the GNU
 *  General Public License for more details.
 *
 *  You should have received a copy of the GNU General Public License along
 *  with this program; if not, write to the Free Software Foundation, Inc.,
 *  59 Temple Place, Suite 330, Boston, MA 02111-1307 USA.
 *
 * ~~~~~~~~~~~~~~~~~~~~~~~~~~~~~~~~~~~~~~~~~~~~~~~~~~~~~~~~~~~~~~~~~~~~~~~~~~
 *
 *  This driver fully implements the ACPI thermal policy as described in the
 *  ACPI 2.0 Specification.
 *
 *  TBD: 1. Implement passive cooling hysteresis.
 *       2. Enhance passive cooling (CPU) states/limit interface to support
 *          concepts of 'multiple limiters', upper/lower limits, etc.
 *
 */

#include <linux/kernel.h>
#include <linux/module.h>
#include <linux/dmi.h>
#include <linux/init.h>
#include <linux/types.h>
#include <linux/proc_fs.h>
#include <linux/jiffies.h>
#include <linux/kmod.h>
#include <linux/seq_file.h>
#include <linux/reboot.h>
#include <linux/device.h>
#include <asm/uaccess.h>
#include <linux/thermal.h>
#include <acpi/acpi_bus.h>
#include <acpi/acpi_drivers.h>

#define ACPI_THERMAL_CLASS		"thermal_zone"
#define ACPI_THERMAL_DEVICE_NAME	"Thermal Zone"
#define ACPI_THERMAL_FILE_STATE		"state"
#define ACPI_THERMAL_FILE_TEMPERATURE	"temperature"
#define ACPI_THERMAL_FILE_TRIP_POINTS	"trip_points"
#define ACPI_THERMAL_FILE_COOLING_MODE	"cooling_mode"
#define ACPI_THERMAL_FILE_POLLING_FREQ	"polling_frequency"
#define ACPI_THERMAL_NOTIFY_TEMPERATURE	0x80
#define ACPI_THERMAL_NOTIFY_THRESHOLDS	0x81
#define ACPI_THERMAL_NOTIFY_DEVICES	0x82
#define ACPI_THERMAL_NOTIFY_CRITICAL	0xF0
#define ACPI_THERMAL_NOTIFY_HOT		0xF1
#define ACPI_THERMAL_MODE_ACTIVE	0x00

#define ACPI_THERMAL_MAX_ACTIVE	10
#define ACPI_THERMAL_MAX_LIMIT_STR_LEN 65

#define _COMPONENT		ACPI_THERMAL_COMPONENT
ACPI_MODULE_NAME("thermal");

MODULE_AUTHOR("Paul Diefenbaugh");
MODULE_DESCRIPTION("ACPI Thermal Zone Driver");
MODULE_LICENSE("GPL");

static int act;
module_param(act, int, 0644);
MODULE_PARM_DESC(act, "Disable or override all lowest active trip points.");

static int crt;
module_param(crt, int, 0644);
MODULE_PARM_DESC(crt, "Disable or lower all critical trip points.");

static int tzp;
module_param(tzp, int, 0444);
MODULE_PARM_DESC(tzp, "Thermal zone polling frequency, in 1/10 seconds.");

static int nocrt;
module_param(nocrt, int, 0);
MODULE_PARM_DESC(nocrt, "Set to take no action upon ACPI thermal zone critical trips points.");

static int off;
module_param(off, int, 0);
MODULE_PARM_DESC(off, "Set to disable ACPI thermal support.");

static int psv;
module_param(psv, int, 0644);
MODULE_PARM_DESC(psv, "Disable or override all passive trip points.");

static int acpi_thermal_add(struct acpi_device *device);
static int acpi_thermal_remove(struct acpi_device *device, int type);
static int acpi_thermal_resume(struct acpi_device *device);
static void acpi_thermal_notify(struct acpi_device *device, u32 event);
static int acpi_thermal_state_open_fs(struct inode *inode, struct file *file);
static int acpi_thermal_temp_open_fs(struct inode *inode, struct file *file);
static int acpi_thermal_trip_open_fs(struct inode *inode, struct file *file);
static int acpi_thermal_cooling_open_fs(struct inode *inode, struct file *file);
static ssize_t acpi_thermal_write_cooling_mode(struct file *,
					       const char __user *, size_t,
					       loff_t *);
static int acpi_thermal_polling_open_fs(struct inode *inode, struct file *file);
static ssize_t acpi_thermal_write_polling(struct file *, const char __user *,
					  size_t, loff_t *);

static const struct acpi_device_id  thermal_device_ids[] = {
	{ACPI_THERMAL_HID, 0},
	{"", 0},
};
MODULE_DEVICE_TABLE(acpi, thermal_device_ids);

static struct acpi_driver acpi_thermal_driver = {
	.name = "thermal",
	.class = ACPI_THERMAL_CLASS,
	.ids = thermal_device_ids,
	.ops = {
		.add = acpi_thermal_add,
		.remove = acpi_thermal_remove,
		.resume = acpi_thermal_resume,
		.notify = acpi_thermal_notify,
		},
};

struct acpi_thermal_state {
	u8 critical:1;
	u8 hot:1;
	u8 passive:1;
	u8 active:1;
	u8 reserved:4;
	int active_index;
};

struct acpi_thermal_state_flags {
	u8 valid:1;
	u8 enabled:1;
	u8 reserved:6;
};

struct acpi_thermal_critical {
	struct acpi_thermal_state_flags flags;
	unsigned long temperature;
};

struct acpi_thermal_hot {
	struct acpi_thermal_state_flags flags;
	unsigned long temperature;
};

struct acpi_thermal_passive {
	struct acpi_thermal_state_flags flags;
	unsigned long temperature;
	unsigned long tc1;
	unsigned long tc2;
	unsigned long tsp;
	struct acpi_handle_list devices;
};

struct acpi_thermal_active {
	struct acpi_thermal_state_flags flags;
	unsigned long temperature;
	struct acpi_handle_list devices;
};

struct acpi_thermal_trips {
	struct acpi_thermal_critical critical;
	struct acpi_thermal_hot hot;
	struct acpi_thermal_passive passive;
	struct acpi_thermal_active active[ACPI_THERMAL_MAX_ACTIVE];
};

struct acpi_thermal_flags {
	u8 cooling_mode:1;	/* _SCP */
	u8 devices:1;		/* _TZD */
	u8 reserved:6;
};

struct acpi_thermal {
	struct acpi_device * device;
	acpi_bus_id name;
	unsigned long temperature;
	unsigned long last_temperature;
	unsigned long polling_frequency;
	volatile u8 zombie;
	struct acpi_thermal_flags flags;
	struct acpi_thermal_state state;
	struct acpi_thermal_trips trips;
	struct acpi_handle_list devices;
	struct thermal_zone_device *thermal_zone;
	int tz_enabled;
	int kelvin_offset;
	struct mutex lock;
};

static const struct file_operations acpi_thermal_state_fops = {
	.owner = THIS_MODULE,
	.open = acpi_thermal_state_open_fs,
	.read = seq_read,
	.llseek = seq_lseek,
	.release = single_release,
};

static const struct file_operations acpi_thermal_temp_fops = {
	.owner = THIS_MODULE,
	.open = acpi_thermal_temp_open_fs,
	.read = seq_read,
	.llseek = seq_lseek,
	.release = single_release,
};

static const struct file_operations acpi_thermal_trip_fops = {
	.owner = THIS_MODULE,
	.open = acpi_thermal_trip_open_fs,
	.read = seq_read,
	.llseek = seq_lseek,
	.release = single_release,
};

static const struct file_operations acpi_thermal_cooling_fops = {
	.owner = THIS_MODULE,
	.open = acpi_thermal_cooling_open_fs,
	.read = seq_read,
	.write = acpi_thermal_write_cooling_mode,
	.llseek = seq_lseek,
	.release = single_release,
};

static const struct file_operations acpi_thermal_polling_fops = {
	.owner = THIS_MODULE,
	.open = acpi_thermal_polling_open_fs,
	.read = seq_read,
	.write = acpi_thermal_write_polling,
	.llseek = seq_lseek,
	.release = single_release,
};

/* --------------------------------------------------------------------------
                             Thermal Zone Management
   -------------------------------------------------------------------------- */

static int acpi_thermal_get_temperature(struct acpi_thermal *tz)
{
	acpi_status status = AE_OK;
	unsigned long long tmp;

	if (!tz)
		return -EINVAL;

	tz->last_temperature = tz->temperature;

	status = acpi_evaluate_integer(tz->device->handle, "_TMP", NULL, &tmp);
	if (ACPI_FAILURE(status))
		return -ENODEV;

	tz->temperature = tmp;
	ACPI_DEBUG_PRINT((ACPI_DB_INFO, "Temperature is %lu dK\n",
			  tz->temperature));

	return 0;
}

static int acpi_thermal_get_polling_frequency(struct acpi_thermal *tz)
{
	acpi_status status = AE_OK;
	unsigned long long tmp;

	if (!tz)
		return -EINVAL;

	status = acpi_evaluate_integer(tz->device->handle, "_TZP", NULL, &tmp);
	if (ACPI_FAILURE(status))
		return -ENODEV;

	tz->polling_frequency = tmp;
	ACPI_DEBUG_PRINT((ACPI_DB_INFO, "Polling frequency is %lu dS\n",
			  tz->polling_frequency));

	return 0;
}

static int acpi_thermal_set_polling(struct acpi_thermal *tz, int seconds)
{

	if (!tz)
		return -EINVAL;

	tz->polling_frequency = seconds * 10;	/* Convert value to deci-seconds */

	tz->thermal_zone->polling_delay = seconds * 1000;

	if (tz->tz_enabled)
		thermal_zone_device_update(tz->thermal_zone);

	ACPI_DEBUG_PRINT((ACPI_DB_INFO,
			  "Polling frequency set to %lu seconds\n",
			  tz->polling_frequency/10));

	return 0;
}

static int acpi_thermal_set_cooling_mode(struct acpi_thermal *tz, int mode)
{
	acpi_status status = AE_OK;
	union acpi_object arg0 = { ACPI_TYPE_INTEGER };
	struct acpi_object_list arg_list = { 1, &arg0 };
	acpi_handle handle = NULL;


	if (!tz)
		return -EINVAL;

	status = acpi_get_handle(tz->device->handle, "_SCP", &handle);
	if (ACPI_FAILURE(status)) {
		ACPI_DEBUG_PRINT((ACPI_DB_INFO, "_SCP not present\n"));
		return -ENODEV;
	}

	arg0.integer.value = mode;

	status = acpi_evaluate_object(handle, NULL, &arg_list, NULL);
	if (ACPI_FAILURE(status))
		return -ENODEV;

	return 0;
}

#define ACPI_TRIPS_CRITICAL	0x01
#define ACPI_TRIPS_HOT		0x02
#define ACPI_TRIPS_PASSIVE	0x04
#define ACPI_TRIPS_ACTIVE	0x08
#define ACPI_TRIPS_DEVICES	0x10

#define ACPI_TRIPS_REFRESH_THRESHOLDS	(ACPI_TRIPS_PASSIVE | ACPI_TRIPS_ACTIVE)
#define ACPI_TRIPS_REFRESH_DEVICES	ACPI_TRIPS_DEVICES

#define ACPI_TRIPS_INIT      (ACPI_TRIPS_CRITICAL | ACPI_TRIPS_HOT |	\
			      ACPI_TRIPS_PASSIVE | ACPI_TRIPS_ACTIVE |	\
			      ACPI_TRIPS_DEVICES)

/*
 * This exception is thrown out in two cases:
 * 1.An invalid trip point becomes invalid or a valid trip point becomes invalid
 *   when re-evaluating the AML code.
 * 2.TODO: Devices listed in _PSL, _ALx, _TZD may change.
 *   We need to re-bind the cooling devices of a thermal zone when this occurs.
 */
#define ACPI_THERMAL_TRIPS_EXCEPTION(flags, str)	\
do {	\
	if (flags != ACPI_TRIPS_INIT)	\
		ACPI_EXCEPTION((AE_INFO, AE_ERROR,	\
		"ACPI thermal trip point %s changed\n"	\
		"Please send acpidump to linux-acpi@vger.kernel.org\n", str)); \
} while (0)

static int acpi_thermal_trips_update(struct acpi_thermal *tz, int flag)
{
	acpi_status status = AE_OK;
	unsigned long long tmp;
	struct acpi_handle_list devices;
	int valid = 0;
	int i;

	/* Critical Shutdown (required) */
	if (flag & ACPI_TRIPS_CRITICAL) {
		status = acpi_evaluate_integer(tz->device->handle,
				"_CRT", NULL, &tmp);
		tz->trips.critical.temperature = tmp;
		/*
		 * Treat freezing temperatures as invalid as well; some
		 * BIOSes return really low values and cause reboots at startup.
		 * Below zero (Celsius) values clearly aren't right for sure..
		 * ... so lets discard those as invalid.
		 */
		if (ACPI_FAILURE(status) ||
				tz->trips.critical.temperature <= 2732) {
			tz->trips.critical.flags.valid = 0;
			ACPI_EXCEPTION((AE_INFO, status,
					"No or invalid critical threshold"));
			return -ENODEV;
		} else {
			tz->trips.critical.flags.valid = 1;
			ACPI_DEBUG_PRINT((ACPI_DB_INFO,
					"Found critical threshold [%lu]\n",
					tz->trips.critical.temperature));
		}
		if (tz->trips.critical.flags.valid == 1) {
			if (crt == -1) {
				tz->trips.critical.flags.valid = 0;
			} else if (crt > 0) {
				unsigned long crt_k = CELSIUS_TO_KELVIN(crt);
				/*
				 * Allow override critical threshold
				 */
				if (crt_k > tz->trips.critical.temperature)
					printk(KERN_WARNING PREFIX
						"Critical threshold %d C\n", crt);
				tz->trips.critical.temperature = crt_k;
			}
		}
	}

	/* Critical Sleep (optional) */
	if (flag & ACPI_TRIPS_HOT) {
		status = acpi_evaluate_integer(tz->device->handle,
				"_HOT", NULL, &tmp);
		if (ACPI_FAILURE(status)) {
			tz->trips.hot.flags.valid = 0;
			ACPI_DEBUG_PRINT((ACPI_DB_INFO,
					"No hot threshold\n"));
		} else {
			tz->trips.hot.temperature = tmp;
			tz->trips.hot.flags.valid = 1;
			ACPI_DEBUG_PRINT((ACPI_DB_INFO,
					"Found hot threshold [%lu]\n",
					tz->trips.critical.temperature));
		}
	}

	/* Passive (optional) */
	if (((flag & ACPI_TRIPS_PASSIVE) && tz->trips.passive.flags.valid) ||
		(flag == ACPI_TRIPS_INIT)) {
		valid = tz->trips.passive.flags.valid;
		if (psv == -1) {
			status = AE_SUPPORT;
		} else if (psv > 0) {
			tmp = CELSIUS_TO_KELVIN(psv);
			status = AE_OK;
		} else {
			status = acpi_evaluate_integer(tz->device->handle,
				"_PSV", NULL, &tmp);
		}

		if (ACPI_FAILURE(status))
			tz->trips.passive.flags.valid = 0;
		else {
			tz->trips.passive.temperature = tmp;
			tz->trips.passive.flags.valid = 1;
			if (flag == ACPI_TRIPS_INIT) {
				status = acpi_evaluate_integer(
						tz->device->handle, "_TC1",
						NULL, &tmp);
				if (ACPI_FAILURE(status))
					tz->trips.passive.flags.valid = 0;
				else
					tz->trips.passive.tc1 = tmp;
				status = acpi_evaluate_integer(
						tz->device->handle, "_TC2",
						NULL, &tmp);
				if (ACPI_FAILURE(status))
					tz->trips.passive.flags.valid = 0;
				else
					tz->trips.passive.tc2 = tmp;
				status = acpi_evaluate_integer(
						tz->device->handle, "_TSP",
						NULL, &tmp);
				if (ACPI_FAILURE(status))
					tz->trips.passive.flags.valid = 0;
				else
					tz->trips.passive.tsp = tmp;
			}
		}
	}
	if ((flag & ACPI_TRIPS_DEVICES) && tz->trips.passive.flags.valid) {
		memset(&devices, 0, sizeof(struct acpi_handle_list));
		status = acpi_evaluate_reference(tz->device->handle, "_PSL",
							NULL, &devices);
		if (ACPI_FAILURE(status)) {
			printk(KERN_WARNING PREFIX
				"Invalid passive threshold\n");
			tz->trips.passive.flags.valid = 0;
		}
		else
			tz->trips.passive.flags.valid = 1;

		if (memcmp(&tz->trips.passive.devices, &devices,
				sizeof(struct acpi_handle_list))) {
			memcpy(&tz->trips.passive.devices, &devices,
				sizeof(struct acpi_handle_list));
			ACPI_THERMAL_TRIPS_EXCEPTION(flag, "device");
		}
	}
	if ((flag & ACPI_TRIPS_PASSIVE) || (flag & ACPI_TRIPS_DEVICES)) {
		if (valid != tz->trips.passive.flags.valid)
				ACPI_THERMAL_TRIPS_EXCEPTION(flag, "state");
	}

	/* Active (optional) */
	for (i = 0; i < ACPI_THERMAL_MAX_ACTIVE; i++) {
		char name[5] = { '_', 'A', 'C', ('0' + i), '\0' };
		valid = tz->trips.active[i].flags.valid;

		if (act == -1)
			break; /* disable all active trip points */

		if ((flag == ACPI_TRIPS_INIT) || ((flag & ACPI_TRIPS_ACTIVE) &&
			tz->trips.active[i].flags.valid)) {
			status = acpi_evaluate_integer(tz->device->handle,
							name, NULL, &tmp);
			if (ACPI_FAILURE(status)) {
				tz->trips.active[i].flags.valid = 0;
				if (i == 0)
					break;
				if (act <= 0)
					break;
				if (i == 1)
					tz->trips.active[0].temperature =
						CELSIUS_TO_KELVIN(act);
				else
					/*
					 * Don't allow override higher than
					 * the next higher trip point
					 */
					tz->trips.active[i - 1].temperature =
						(tz->trips.active[i - 2].temperature <
						CELSIUS_TO_KELVIN(act) ?
						tz->trips.active[i - 2].temperature :
						CELSIUS_TO_KELVIN(act));
				break;
			} else {
				tz->trips.active[i].temperature = tmp;
				tz->trips.active[i].flags.valid = 1;
			}
		}

		name[2] = 'L';
		if ((flag & ACPI_TRIPS_DEVICES) && tz->trips.active[i].flags.valid ) {
			memset(&devices, 0, sizeof(struct acpi_handle_list));
			status = acpi_evaluate_reference(tz->device->handle,
						name, NULL, &devices);
			if (ACPI_FAILURE(status)) {
				printk(KERN_WARNING PREFIX
					"Invalid active%d threshold\n", i);
				tz->trips.active[i].flags.valid = 0;
			}
			else
				tz->trips.active[i].flags.valid = 1;

			if (memcmp(&tz->trips.active[i].devices, &devices,
					sizeof(struct acpi_handle_list))) {
				memcpy(&tz->trips.active[i].devices, &devices,
					sizeof(struct acpi_handle_list));
				ACPI_THERMAL_TRIPS_EXCEPTION(flag, "device");
			}
		}
		if ((flag & ACPI_TRIPS_ACTIVE) || (flag & ACPI_TRIPS_DEVICES))
			if (valid != tz->trips.active[i].flags.valid)
				ACPI_THERMAL_TRIPS_EXCEPTION(flag, "state");

		if (!tz->trips.active[i].flags.valid)
			break;
	}

	if (flag & ACPI_TRIPS_DEVICES) {
		memset(&devices, 0, sizeof(struct acpi_handle_list));
		status = acpi_evaluate_reference(tz->device->handle, "_TZD",
						NULL, &devices);
		if (memcmp(&tz->devices, &devices,
				sizeof(struct acpi_handle_list))) {
			memcpy(&tz->devices, &devices,
				sizeof(struct acpi_handle_list));
			ACPI_THERMAL_TRIPS_EXCEPTION(flag, "device");
		}
	}

	return 0;
}

static int acpi_thermal_get_trip_points(struct acpi_thermal *tz)
{
	return acpi_thermal_trips_update(tz, ACPI_TRIPS_INIT);
}

static void acpi_thermal_check(void *data)
{
	struct acpi_thermal *tz = data;

	thermal_zone_device_update(tz->thermal_zone);
}

/* sys I/F for generic thermal sysfs support */
#define KELVIN_TO_MILLICELSIUS(t, off) (((t) - (off)) * 100)

static int thermal_get_temp(struct thermal_zone_device *thermal,
			    unsigned long *temp)
{
	struct acpi_thermal *tz = thermal->devdata;
	int result;

	if (!tz)
		return -EINVAL;

	result = acpi_thermal_get_temperature(tz);
	if (result)
		return result;

<<<<<<< HEAD
	*temp = KELVIN_TO_MILLICELSIUS(tz->temperature);
=======
	*temp = KELVIN_TO_MILLICELSIUS(tz->temperature, tz->kelvin_offset);
>>>>>>> 6574612f
	return 0;
}

static const char enabled[] = "kernel";
static const char disabled[] = "user";
static int thermal_get_mode(struct thermal_zone_device *thermal,
				enum thermal_device_mode *mode)
{
	struct acpi_thermal *tz = thermal->devdata;

	if (!tz)
		return -EINVAL;

	*mode = tz->tz_enabled ? THERMAL_DEVICE_ENABLED :
		THERMAL_DEVICE_DISABLED;

	return 0;
}

static int thermal_set_mode(struct thermal_zone_device *thermal,
				enum thermal_device_mode mode)
{
	struct acpi_thermal *tz = thermal->devdata;
	int enable;

	if (!tz)
		return -EINVAL;

	/*
	 * enable/disable thermal management from ACPI thermal driver
	 */
	if (mode == THERMAL_DEVICE_ENABLED)
		enable = 1;
	else if (mode == THERMAL_DEVICE_DISABLED)
		enable = 0;
	else
		return -EINVAL;

	if (enable != tz->tz_enabled) {
		tz->tz_enabled = enable;
		ACPI_DEBUG_PRINT((ACPI_DB_INFO,
			"%s ACPI thermal control\n",
			tz->tz_enabled ? enabled : disabled));
		acpi_thermal_check(tz);
	}
	return 0;
}

static int thermal_get_trip_type(struct thermal_zone_device *thermal,
				 int trip, enum thermal_trip_type *type)
{
	struct acpi_thermal *tz = thermal->devdata;
	int i;

	if (!tz || trip < 0)
		return -EINVAL;

	if (tz->trips.critical.flags.valid) {
		if (!trip) {
			*type = THERMAL_TRIP_CRITICAL;
			return 0;
		}
		trip--;
	}

	if (tz->trips.hot.flags.valid) {
		if (!trip) {
			*type = THERMAL_TRIP_HOT;
			return 0;
		}
		trip--;
	}

	if (tz->trips.passive.flags.valid) {
		if (!trip) {
			*type = THERMAL_TRIP_PASSIVE;
			return 0;
		}
		trip--;
	}

	for (i = 0; i < ACPI_THERMAL_MAX_ACTIVE &&
		tz->trips.active[i].flags.valid; i++) {
		if (!trip) {
			*type = THERMAL_TRIP_ACTIVE;
			return 0;
		}
		trip--;
	}

	return -EINVAL;
}

static int thermal_get_trip_temp(struct thermal_zone_device *thermal,
				 int trip, unsigned long *temp)
{
	struct acpi_thermal *tz = thermal->devdata;
	int i;

	if (!tz || trip < 0)
		return -EINVAL;

	if (tz->trips.critical.flags.valid) {
		if (!trip) {
			*temp = KELVIN_TO_MILLICELSIUS(
<<<<<<< HEAD
				tz->trips.critical.temperature);
=======
				tz->trips.critical.temperature,
				tz->kelvin_offset);
>>>>>>> 6574612f
			return 0;
		}
		trip--;
	}

	if (tz->trips.hot.flags.valid) {
		if (!trip) {
			*temp = KELVIN_TO_MILLICELSIUS(
<<<<<<< HEAD
				tz->trips.hot.temperature);
=======
				tz->trips.hot.temperature,
				tz->kelvin_offset);
>>>>>>> 6574612f
			return 0;
		}
		trip--;
	}

	if (tz->trips.passive.flags.valid) {
		if (!trip) {
			*temp = KELVIN_TO_MILLICELSIUS(
<<<<<<< HEAD
				tz->trips.passive.temperature);
=======
				tz->trips.passive.temperature,
				tz->kelvin_offset);
>>>>>>> 6574612f
			return 0;
		}
		trip--;
	}

	for (i = 0; i < ACPI_THERMAL_MAX_ACTIVE &&
		tz->trips.active[i].flags.valid; i++) {
		if (!trip) {
			*temp = KELVIN_TO_MILLICELSIUS(
<<<<<<< HEAD
				tz->trips.active[i].temperature);
=======
				tz->trips.active[i].temperature,
				tz->kelvin_offset);
>>>>>>> 6574612f
			return 0;
		}
		trip--;
	}

	return -EINVAL;
}

static int thermal_get_crit_temp(struct thermal_zone_device *thermal,
				unsigned long *temperature) {
	struct acpi_thermal *tz = thermal->devdata;

	if (tz->trips.critical.flags.valid) {
		*temperature = KELVIN_TO_MILLICELSIUS(
				tz->trips.critical.temperature,
				tz->kelvin_offset);
		return 0;
	} else
		return -EINVAL;
}

static int thermal_notify(struct thermal_zone_device *thermal, int trip,
			   enum thermal_trip_type trip_type)
{
	u8 type = 0;
	struct acpi_thermal *tz = thermal->devdata;

	if (trip_type == THERMAL_TRIP_CRITICAL)
		type = ACPI_THERMAL_NOTIFY_CRITICAL;
	else if (trip_type == THERMAL_TRIP_HOT)
		type = ACPI_THERMAL_NOTIFY_HOT;
	else
		return 0;

	acpi_bus_generate_proc_event(tz->device, type, 1);
	acpi_bus_generate_netlink_event(tz->device->pnp.device_class,
					dev_name(&tz->device->dev), type, 1);

	if (trip_type == THERMAL_TRIP_CRITICAL && nocrt)
		return 1;

	return 0;
}

typedef int (*cb)(struct thermal_zone_device *, int,
		  struct thermal_cooling_device *);
static int acpi_thermal_cooling_device_cb(struct thermal_zone_device *thermal,
					struct thermal_cooling_device *cdev,
					cb action)
{
	struct acpi_device *device = cdev->devdata;
	struct acpi_thermal *tz = thermal->devdata;
	struct acpi_device *dev;
	acpi_status status;
	acpi_handle handle;
	int i;
	int j;
	int trip = -1;
	int result = 0;

	if (tz->trips.critical.flags.valid)
		trip++;

	if (tz->trips.hot.flags.valid)
		trip++;

	if (tz->trips.passive.flags.valid) {
		trip++;
		for (i = 0; i < tz->trips.passive.devices.count;
		    i++) {
			handle = tz->trips.passive.devices.handles[i];
			status = acpi_bus_get_device(handle, &dev);
			if (ACPI_SUCCESS(status) && (dev == device)) {
				result = action(thermal, trip, cdev);
				if (result)
					goto failed;
			}
		}
	}

	for (i = 0; i < ACPI_THERMAL_MAX_ACTIVE; i++) {
		if (!tz->trips.active[i].flags.valid)
			break;
		trip++;
		for (j = 0;
		    j < tz->trips.active[i].devices.count;
		    j++) {
			handle = tz->trips.active[i].devices.handles[j];
			status = acpi_bus_get_device(handle, &dev);
			if (ACPI_SUCCESS(status) && (dev == device)) {
				result = action(thermal, trip, cdev);
				if (result)
					goto failed;
			}
		}
	}

	for (i = 0; i < tz->devices.count; i++) {
		handle = tz->devices.handles[i];
		status = acpi_bus_get_device(handle, &dev);
		if (ACPI_SUCCESS(status) && (dev == device)) {
			result = action(thermal, -1, cdev);
			if (result)
				goto failed;
		}
	}

failed:
	return result;
}

static int
acpi_thermal_bind_cooling_device(struct thermal_zone_device *thermal,
					struct thermal_cooling_device *cdev)
{
	return acpi_thermal_cooling_device_cb(thermal, cdev,
				thermal_zone_bind_cooling_device);
}

static int
acpi_thermal_unbind_cooling_device(struct thermal_zone_device *thermal,
					struct thermal_cooling_device *cdev)
{
	return acpi_thermal_cooling_device_cb(thermal, cdev,
				thermal_zone_unbind_cooling_device);
}

static struct thermal_zone_device_ops acpi_thermal_zone_ops = {
	.bind = acpi_thermal_bind_cooling_device,
	.unbind	= acpi_thermal_unbind_cooling_device,
	.get_temp = thermal_get_temp,
	.get_mode = thermal_get_mode,
	.set_mode = thermal_set_mode,
	.get_trip_type = thermal_get_trip_type,
	.get_trip_temp = thermal_get_trip_temp,
	.get_crit_temp = thermal_get_crit_temp,
	.notify = thermal_notify,
};

static int acpi_thermal_register_thermal_zone(struct acpi_thermal *tz)
{
	int trips = 0;
	int result;
	acpi_status status;
	int i;

	if (tz->trips.critical.flags.valid)
		trips++;

	if (tz->trips.hot.flags.valid)
		trips++;

	if (tz->trips.passive.flags.valid)
		trips++;

	for (i = 0; i < ACPI_THERMAL_MAX_ACTIVE &&
			tz->trips.active[i].flags.valid; i++, trips++);

	if (tz->trips.passive.flags.valid)
		tz->thermal_zone =
			thermal_zone_device_register("acpitz", trips, tz,
						     &acpi_thermal_zone_ops,
						     tz->trips.passive.tc1,
						     tz->trips.passive.tc2,
						     tz->trips.passive.tsp*100,
						     tz->polling_frequency*100);
	else
		tz->thermal_zone =
			thermal_zone_device_register("acpitz", trips, tz,
						     &acpi_thermal_zone_ops,
						     0, 0, 0,
<<<<<<< HEAD
						     tz->polling_frequency);
=======
						     tz->polling_frequency*100);
>>>>>>> 6574612f
	if (IS_ERR(tz->thermal_zone))
		return -ENODEV;

	result = sysfs_create_link(&tz->device->dev.kobj,
				   &tz->thermal_zone->device.kobj, "thermal_zone");
	if (result)
		return result;

	result = sysfs_create_link(&tz->thermal_zone->device.kobj,
				   &tz->device->dev.kobj, "device");
	if (result)
		return result;

	status = acpi_attach_data(tz->device->handle,
				  acpi_bus_private_data_handler,
				  tz->thermal_zone);
	if (ACPI_FAILURE(status)) {
		printk(KERN_ERR PREFIX
				"Error attaching device data\n");
		return -ENODEV;
	}

	tz->tz_enabled = 1;

	dev_info(&tz->device->dev, "registered as thermal_zone%d\n",
		 tz->thermal_zone->id);
	return 0;
}

static void acpi_thermal_unregister_thermal_zone(struct acpi_thermal *tz)
{
	sysfs_remove_link(&tz->device->dev.kobj, "thermal_zone");
	sysfs_remove_link(&tz->thermal_zone->device.kobj, "device");
	thermal_zone_device_unregister(tz->thermal_zone);
	tz->thermal_zone = NULL;
	acpi_detach_data(tz->device->handle, acpi_bus_private_data_handler);
}


/* --------------------------------------------------------------------------
                              FS Interface (/proc)
   -------------------------------------------------------------------------- */

static struct proc_dir_entry *acpi_thermal_dir;

static int acpi_thermal_state_seq_show(struct seq_file *seq, void *offset)
{
	struct acpi_thermal *tz = seq->private;


	if (!tz)
		goto end;

	seq_puts(seq, "state:                   ");

	if (!tz->state.critical && !tz->state.hot && !tz->state.passive
	    && !tz->state.active)
		seq_puts(seq, "ok\n");
	else {
		if (tz->state.critical)
			seq_puts(seq, "critical ");
		if (tz->state.hot)
			seq_puts(seq, "hot ");
		if (tz->state.passive)
			seq_puts(seq, "passive ");
		if (tz->state.active)
			seq_printf(seq, "active[%d]", tz->state.active_index);
		seq_puts(seq, "\n");
	}

      end:
	return 0;
}

static int acpi_thermal_state_open_fs(struct inode *inode, struct file *file)
{
	return single_open(file, acpi_thermal_state_seq_show, PDE(inode)->data);
}

static int acpi_thermal_temp_seq_show(struct seq_file *seq, void *offset)
{
	int result = 0;
	struct acpi_thermal *tz = seq->private;


	if (!tz)
		goto end;

	result = acpi_thermal_get_temperature(tz);
	if (result)
		goto end;

	seq_printf(seq, "temperature:             %ld C\n",
		   KELVIN_TO_CELSIUS(tz->temperature));

      end:
	return 0;
}

static int acpi_thermal_temp_open_fs(struct inode *inode, struct file *file)
{
	return single_open(file, acpi_thermal_temp_seq_show, PDE(inode)->data);
}

static int acpi_thermal_trip_seq_show(struct seq_file *seq, void *offset)
{
	struct acpi_thermal *tz = seq->private;
	struct acpi_device *device;
	acpi_status status;

	int i = 0;
	int j = 0;


	if (!tz)
		goto end;

	if (tz->trips.critical.flags.valid)
		seq_printf(seq, "critical (S5):           %ld C%s",
			   KELVIN_TO_CELSIUS(tz->trips.critical.temperature),
			   nocrt ? " <disabled>\n" : "\n");

	if (tz->trips.hot.flags.valid)
		seq_printf(seq, "hot (S4):                %ld C%s",
			   KELVIN_TO_CELSIUS(tz->trips.hot.temperature),
			   nocrt ? " <disabled>\n" : "\n");

	if (tz->trips.passive.flags.valid) {
		seq_printf(seq,
			   "passive:                 %ld C: tc1=%lu tc2=%lu tsp=%lu devices=",
			   KELVIN_TO_CELSIUS(tz->trips.passive.temperature),
			   tz->trips.passive.tc1, tz->trips.passive.tc2,
			   tz->trips.passive.tsp);
		for (j = 0; j < tz->trips.passive.devices.count; j++) {
			status = acpi_bus_get_device(tz->trips.passive.devices.
						     handles[j], &device);
			seq_printf(seq, "%4.4s ", status ? "" :
				   acpi_device_bid(device));
		}
		seq_puts(seq, "\n");
	}

	for (i = 0; i < ACPI_THERMAL_MAX_ACTIVE; i++) {
		if (!(tz->trips.active[i].flags.valid))
			break;
		seq_printf(seq, "active[%d]:               %ld C: devices=",
			   i,
			   KELVIN_TO_CELSIUS(tz->trips.active[i].temperature));
		for (j = 0; j < tz->trips.active[i].devices.count; j++){
			status = acpi_bus_get_device(tz->trips.active[i].
						     devices.handles[j],
						     &device);
			seq_printf(seq, "%4.4s ", status ? "" :
				   acpi_device_bid(device));
		}
		seq_puts(seq, "\n");
	}

      end:
	return 0;
}

static int acpi_thermal_trip_open_fs(struct inode *inode, struct file *file)
{
	return single_open(file, acpi_thermal_trip_seq_show, PDE(inode)->data);
}

static int acpi_thermal_cooling_seq_show(struct seq_file *seq, void *offset)
{
	struct acpi_thermal *tz = seq->private;


	if (!tz)
		goto end;

	if (!tz->flags.cooling_mode)
		seq_puts(seq, "<setting not supported>\n");
	else
		seq_puts(seq, "0 - Active; 1 - Passive\n");

      end:
	return 0;
}

static int acpi_thermal_cooling_open_fs(struct inode *inode, struct file *file)
{
	return single_open(file, acpi_thermal_cooling_seq_show,
			   PDE(inode)->data);
}

static ssize_t
acpi_thermal_write_cooling_mode(struct file *file,
				const char __user * buffer,
				size_t count, loff_t * ppos)
{
	struct seq_file *m = file->private_data;
	struct acpi_thermal *tz = m->private;
	int result = 0;
	char mode_string[12] = { '\0' };


	if (!tz || (count > sizeof(mode_string) - 1))
		return -EINVAL;

	if (!tz->flags.cooling_mode)
		return -ENODEV;

	if (copy_from_user(mode_string, buffer, count))
		return -EFAULT;

	mode_string[count] = '\0';

	result = acpi_thermal_set_cooling_mode(tz,
					       simple_strtoul(mode_string, NULL,
							      0));
	if (result)
		return result;

	acpi_thermal_check(tz);

	return count;
}

static int acpi_thermal_polling_seq_show(struct seq_file *seq, void *offset)
{
	struct acpi_thermal *tz = seq->private;


	if (!tz)
		goto end;

	if (!tz->thermal_zone->polling_delay) {
		seq_puts(seq, "<polling disabled>\n");
		goto end;
	}

	seq_printf(seq, "polling frequency:       %d seconds\n",
		   (tz->thermal_zone->polling_delay / 1000));

      end:
	return 0;
}

static int acpi_thermal_polling_open_fs(struct inode *inode, struct file *file)
{
	return single_open(file, acpi_thermal_polling_seq_show,
			   PDE(inode)->data);
}

static ssize_t
acpi_thermal_write_polling(struct file *file,
			   const char __user * buffer,
			   size_t count, loff_t * ppos)
{
	struct seq_file *m = file->private_data;
	struct acpi_thermal *tz = m->private;
	int result = 0;
	char polling_string[12] = { '\0' };
	int seconds = 0;


	if (!tz || (count > sizeof(polling_string) - 1))
		return -EINVAL;

	if (copy_from_user(polling_string, buffer, count))
		return -EFAULT;

	polling_string[count] = '\0';

	seconds = simple_strtoul(polling_string, NULL, 0);

	result = acpi_thermal_set_polling(tz, seconds);
	if (result)
		return result;

	acpi_thermal_check(tz);

	return count;
}

static int acpi_thermal_add_fs(struct acpi_device *device)
{
	struct proc_dir_entry *entry = NULL;


	if (!acpi_device_dir(device)) {
		acpi_device_dir(device) = proc_mkdir(acpi_device_bid(device),
						     acpi_thermal_dir);
		if (!acpi_device_dir(device))
			return -ENODEV;
	}

	/* 'state' [R] */
	entry = proc_create_data(ACPI_THERMAL_FILE_STATE,
				 S_IRUGO, acpi_device_dir(device),
				 &acpi_thermal_state_fops,
				 acpi_driver_data(device));
	if (!entry)
		return -ENODEV;

	/* 'temperature' [R] */
	entry = proc_create_data(ACPI_THERMAL_FILE_TEMPERATURE,
				 S_IRUGO, acpi_device_dir(device),
				 &acpi_thermal_temp_fops,
				 acpi_driver_data(device));
	if (!entry)
		return -ENODEV;

	/* 'trip_points' [R] */
	entry = proc_create_data(ACPI_THERMAL_FILE_TRIP_POINTS,
				 S_IRUGO,
				 acpi_device_dir(device),
				 &acpi_thermal_trip_fops,
				 acpi_driver_data(device));
	if (!entry)
		return -ENODEV;

	/* 'cooling_mode' [R/W] */
	entry = proc_create_data(ACPI_THERMAL_FILE_COOLING_MODE,
				 S_IFREG | S_IRUGO | S_IWUSR,
				 acpi_device_dir(device),
				 &acpi_thermal_cooling_fops,
				 acpi_driver_data(device));
	if (!entry)
		return -ENODEV;

	/* 'polling_frequency' [R/W] */
	entry = proc_create_data(ACPI_THERMAL_FILE_POLLING_FREQ,
				 S_IFREG | S_IRUGO | S_IWUSR,
				 acpi_device_dir(device),
				 &acpi_thermal_polling_fops,
				 acpi_driver_data(device));
	if (!entry)
		return -ENODEV;
	return 0;
}

static int acpi_thermal_remove_fs(struct acpi_device *device)
{

	if (acpi_device_dir(device)) {
		remove_proc_entry(ACPI_THERMAL_FILE_POLLING_FREQ,
				  acpi_device_dir(device));
		remove_proc_entry(ACPI_THERMAL_FILE_COOLING_MODE,
				  acpi_device_dir(device));
		remove_proc_entry(ACPI_THERMAL_FILE_TRIP_POINTS,
				  acpi_device_dir(device));
		remove_proc_entry(ACPI_THERMAL_FILE_TEMPERATURE,
				  acpi_device_dir(device));
		remove_proc_entry(ACPI_THERMAL_FILE_STATE,
				  acpi_device_dir(device));
		remove_proc_entry(acpi_device_bid(device), acpi_thermal_dir);
		acpi_device_dir(device) = NULL;
	}

	return 0;
}

/* --------------------------------------------------------------------------
                                 Driver Interface
   -------------------------------------------------------------------------- */

static void acpi_thermal_notify(struct acpi_device *device, u32 event)
{
	struct acpi_thermal *tz = acpi_driver_data(device);


	if (!tz)
		return;

	switch (event) {
	case ACPI_THERMAL_NOTIFY_TEMPERATURE:
		acpi_thermal_check(tz);
		break;
	case ACPI_THERMAL_NOTIFY_THRESHOLDS:
		acpi_thermal_trips_update(tz, ACPI_TRIPS_REFRESH_THRESHOLDS);
		acpi_thermal_check(tz);
		acpi_bus_generate_proc_event(device, event, 0);
		acpi_bus_generate_netlink_event(device->pnp.device_class,
						  dev_name(&device->dev), event, 0);
		break;
	case ACPI_THERMAL_NOTIFY_DEVICES:
		acpi_thermal_trips_update(tz, ACPI_TRIPS_REFRESH_DEVICES);
		acpi_thermal_check(tz);
		acpi_bus_generate_proc_event(device, event, 0);
		acpi_bus_generate_netlink_event(device->pnp.device_class,
						  dev_name(&device->dev), event, 0);
		break;
	default:
		ACPI_DEBUG_PRINT((ACPI_DB_INFO,
				  "Unsupported event [0x%x]\n", event));
		break;
	}
}

static int acpi_thermal_get_info(struct acpi_thermal *tz)
{
	int result = 0;


	if (!tz)
		return -EINVAL;

	/* Get temperature [_TMP] (required) */
	result = acpi_thermal_get_temperature(tz);
	if (result)
		return result;

	/* Get trip points [_CRT, _PSV, etc.] (required) */
	result = acpi_thermal_get_trip_points(tz);
	if (result)
		return result;

	/* Set the cooling mode [_SCP] to active cooling (default) */
	result = acpi_thermal_set_cooling_mode(tz, ACPI_THERMAL_MODE_ACTIVE);
	if (!result)
		tz->flags.cooling_mode = 1;

	/* Get default polling frequency [_TZP] (optional) */
	if (tzp)
		tz->polling_frequency = tzp;
	else
		acpi_thermal_get_polling_frequency(tz);

	return 0;
}

/*
 * The exact offset between Kelvin and degree Celsius is 273.15. However ACPI
 * handles temperature values with a single decimal place. As a consequence,
 * some implementations use an offset of 273.1 and others use an offset of
 * 273.2. Try to find out which one is being used, to present the most
 * accurate and visually appealing number.
 *
 * The heuristic below should work for all ACPI thermal zones which have a
 * critical trip point with a value being a multiple of 0.5 degree Celsius.
 */
static void acpi_thermal_guess_offset(struct acpi_thermal *tz)
{
	if (tz->trips.critical.flags.valid &&
	    (tz->trips.critical.temperature % 5) == 1)
		tz->kelvin_offset = 2731;
	else
		tz->kelvin_offset = 2732;
}

static int acpi_thermal_add(struct acpi_device *device)
{
	int result = 0;
	struct acpi_thermal *tz = NULL;


	if (!device)
		return -EINVAL;

	tz = kzalloc(sizeof(struct acpi_thermal), GFP_KERNEL);
	if (!tz)
		return -ENOMEM;

	tz->device = device;
	strcpy(tz->name, device->pnp.bus_id);
	strcpy(acpi_device_name(device), ACPI_THERMAL_DEVICE_NAME);
	strcpy(acpi_device_class(device), ACPI_THERMAL_CLASS);
	device->driver_data = tz;
	mutex_init(&tz->lock);


	result = acpi_thermal_get_info(tz);
	if (result)
		goto free_memory;

	acpi_thermal_guess_offset(tz);

	result = acpi_thermal_register_thermal_zone(tz);
	if (result)
		goto free_memory;

	result = acpi_thermal_add_fs(device);
	if (result)
		goto unregister_thermal_zone;

<<<<<<< HEAD
	status = acpi_install_notify_handler(device->handle,
					     ACPI_DEVICE_NOTIFY,
					     acpi_thermal_notify, tz);
	if (ACPI_FAILURE(status)) {
		result = -ENODEV;
		goto remove_fs;
	}

=======
>>>>>>> 6574612f
	printk(KERN_INFO PREFIX "%s [%s] (%ld C)\n",
	       acpi_device_name(device), acpi_device_bid(device),
	       KELVIN_TO_CELSIUS(tz->temperature));
	goto end;

unregister_thermal_zone:
	thermal_zone_device_unregister(tz->thermal_zone);
free_memory:
	kfree(tz);
end:
	return result;
}

static int acpi_thermal_remove(struct acpi_device *device, int type)
{
	struct acpi_thermal *tz = NULL;

	if (!device || !acpi_driver_data(device))
		return -EINVAL;

	tz = acpi_driver_data(device);

<<<<<<< HEAD
	status = acpi_remove_notify_handler(device->handle,
					    ACPI_DEVICE_NOTIFY,
					    acpi_thermal_notify);

=======
>>>>>>> 6574612f
	acpi_thermal_remove_fs(device);
	acpi_thermal_unregister_thermal_zone(tz);
	mutex_destroy(&tz->lock);
	kfree(tz);
	return 0;
}

static int acpi_thermal_resume(struct acpi_device *device)
{
	struct acpi_thermal *tz = NULL;
	int i, j, power_state, result;


	if (!device || !acpi_driver_data(device))
		return -EINVAL;

	tz = acpi_driver_data(device);

	for (i = 0; i < ACPI_THERMAL_MAX_ACTIVE; i++) {
		if (!(&tz->trips.active[i]))
			break;
		if (!tz->trips.active[i].flags.valid)
			break;
		tz->trips.active[i].flags.enabled = 1;
		for (j = 0; j < tz->trips.active[i].devices.count; j++) {
			result = acpi_bus_get_power(tz->trips.active[i].devices.
			    handles[j], &power_state);
			if (result || (power_state != ACPI_STATE_D0)) {
				tz->trips.active[i].flags.enabled = 0;
				break;
			}
		}
		tz->state.active |= tz->trips.active[i].flags.enabled;
	}

	acpi_thermal_check(tz);

	return AE_OK;
}

static int thermal_act(const struct dmi_system_id *d) {

	if (act == 0) {
		printk(KERN_NOTICE "ACPI: %s detected: "
			"disabling all active thermal trip points\n", d->ident);
		act = -1;
	}
	return 0;
}
static int thermal_nocrt(const struct dmi_system_id *d) {

	printk(KERN_NOTICE "ACPI: %s detected: "
		"disabling all critical thermal trip point actions.\n", d->ident);
	nocrt = 1;
	return 0;
}
static int thermal_tzp(const struct dmi_system_id *d) {

	if (tzp == 0) {
		printk(KERN_NOTICE "ACPI: %s detected: "
			"enabling thermal zone polling\n", d->ident);
		tzp = 300;	/* 300 dS = 30 Seconds */
	}
	return 0;
}
static int thermal_psv(const struct dmi_system_id *d) {

	if (psv == 0) {
		printk(KERN_NOTICE "ACPI: %s detected: "
			"disabling all passive thermal trip points\n", d->ident);
		psv = -1;
	}
	return 0;
}

static struct dmi_system_id thermal_dmi_table[] __initdata = {
	/*
	 * Award BIOS on this AOpen makes thermal control almost worthless.
	 * http://bugzilla.kernel.org/show_bug.cgi?id=8842
	 */
	{
	 .callback = thermal_act,
	 .ident = "AOpen i915GMm-HFS",
	 .matches = {
		DMI_MATCH(DMI_BOARD_VENDOR, "AOpen"),
		DMI_MATCH(DMI_BOARD_NAME, "i915GMm-HFS"),
		},
	},
	{
	 .callback = thermal_psv,
	 .ident = "AOpen i915GMm-HFS",
	 .matches = {
		DMI_MATCH(DMI_BOARD_VENDOR, "AOpen"),
		DMI_MATCH(DMI_BOARD_NAME, "i915GMm-HFS"),
		},
	},
	{
	 .callback = thermal_tzp,
	 .ident = "AOpen i915GMm-HFS",
	 .matches = {
		DMI_MATCH(DMI_BOARD_VENDOR, "AOpen"),
		DMI_MATCH(DMI_BOARD_NAME, "i915GMm-HFS"),
		},
	},
	{
	 .callback = thermal_nocrt,
	 .ident = "Gigabyte GA-7ZX",
	 .matches = {
		DMI_MATCH(DMI_BOARD_VENDOR, "Gigabyte Technology Co., Ltd."),
		DMI_MATCH(DMI_BOARD_NAME, "7ZX"),
		},
	},
	{}
};

static int __init acpi_thermal_init(void)
{
	int result = 0;

	dmi_check_system(thermal_dmi_table);

	if (off) {
		printk(KERN_NOTICE "ACPI: thermal control disabled\n");
		return -ENODEV;
	}
	acpi_thermal_dir = proc_mkdir(ACPI_THERMAL_CLASS, acpi_root_dir);
	if (!acpi_thermal_dir)
		return -ENODEV;

	result = acpi_bus_register_driver(&acpi_thermal_driver);
	if (result < 0) {
		remove_proc_entry(ACPI_THERMAL_CLASS, acpi_root_dir);
		return -ENODEV;
	}

	return 0;
}

static void __exit acpi_thermal_exit(void)
{

	acpi_bus_unregister_driver(&acpi_thermal_driver);

	remove_proc_entry(ACPI_THERMAL_CLASS, acpi_root_dir);

	return;
}

module_init(acpi_thermal_init);
module_exit(acpi_thermal_exit);<|MERGE_RESOLUTION|>--- conflicted
+++ resolved
@@ -599,11 +599,7 @@
 	if (result)
 		return result;
 
-<<<<<<< HEAD
-	*temp = KELVIN_TO_MILLICELSIUS(tz->temperature);
-=======
 	*temp = KELVIN_TO_MILLICELSIUS(tz->temperature, tz->kelvin_offset);
->>>>>>> 6574612f
 	return 0;
 }
 
@@ -709,12 +705,8 @@
 	if (tz->trips.critical.flags.valid) {
 		if (!trip) {
 			*temp = KELVIN_TO_MILLICELSIUS(
-<<<<<<< HEAD
-				tz->trips.critical.temperature);
-=======
 				tz->trips.critical.temperature,
 				tz->kelvin_offset);
->>>>>>> 6574612f
 			return 0;
 		}
 		trip--;
@@ -723,12 +715,8 @@
 	if (tz->trips.hot.flags.valid) {
 		if (!trip) {
 			*temp = KELVIN_TO_MILLICELSIUS(
-<<<<<<< HEAD
-				tz->trips.hot.temperature);
-=======
 				tz->trips.hot.temperature,
 				tz->kelvin_offset);
->>>>>>> 6574612f
 			return 0;
 		}
 		trip--;
@@ -737,12 +725,8 @@
 	if (tz->trips.passive.flags.valid) {
 		if (!trip) {
 			*temp = KELVIN_TO_MILLICELSIUS(
-<<<<<<< HEAD
-				tz->trips.passive.temperature);
-=======
 				tz->trips.passive.temperature,
 				tz->kelvin_offset);
->>>>>>> 6574612f
 			return 0;
 		}
 		trip--;
@@ -752,12 +736,8 @@
 		tz->trips.active[i].flags.valid; i++) {
 		if (!trip) {
 			*temp = KELVIN_TO_MILLICELSIUS(
-<<<<<<< HEAD
-				tz->trips.active[i].temperature);
-=======
 				tz->trips.active[i].temperature,
 				tz->kelvin_offset);
->>>>>>> 6574612f
 			return 0;
 		}
 		trip--;
@@ -929,11 +909,7 @@
 			thermal_zone_device_register("acpitz", trips, tz,
 						     &acpi_thermal_zone_ops,
 						     0, 0, 0,
-<<<<<<< HEAD
-						     tz->polling_frequency);
-=======
 						     tz->polling_frequency*100);
->>>>>>> 6574612f
 	if (IS_ERR(tz->thermal_zone))
 		return -ENODEV;
 
@@ -1415,17 +1391,6 @@
 	if (result)
 		goto unregister_thermal_zone;
 
-<<<<<<< HEAD
-	status = acpi_install_notify_handler(device->handle,
-					     ACPI_DEVICE_NOTIFY,
-					     acpi_thermal_notify, tz);
-	if (ACPI_FAILURE(status)) {
-		result = -ENODEV;
-		goto remove_fs;
-	}
-
-=======
->>>>>>> 6574612f
 	printk(KERN_INFO PREFIX "%s [%s] (%ld C)\n",
 	       acpi_device_name(device), acpi_device_bid(device),
 	       KELVIN_TO_CELSIUS(tz->temperature));
@@ -1448,13 +1413,6 @@
 
 	tz = acpi_driver_data(device);
 
-<<<<<<< HEAD
-	status = acpi_remove_notify_handler(device->handle,
-					    ACPI_DEVICE_NOTIFY,
-					    acpi_thermal_notify);
-
-=======
->>>>>>> 6574612f
 	acpi_thermal_remove_fs(device);
 	acpi_thermal_unregister_thermal_zone(tz);
 	mutex_destroy(&tz->lock);
