/* i915_drv.h -- Private header for the I915 driver -*- linux-c -*-
 */
/*
 *
 * Copyright 2003 Tungsten Graphics, Inc., Cedar Park, Texas.
 * All Rights Reserved.
 *
 * Permission is hereby granted, free of charge, to any person obtaining a
 * copy of this software and associated documentation files (the
 * "Software"), to deal in the Software without restriction, including
 * without limitation the rights to use, copy, modify, merge, publish,
 * distribute, sub license, and/or sell copies of the Software, and to
 * permit persons to whom the Software is furnished to do so, subject to
 * the following conditions:
 *
 * The above copyright notice and this permission notice (including the
 * next paragraph) shall be included in all copies or substantial portions
 * of the Software.
 *
 * THE SOFTWARE IS PROVIDED "AS IS", WITHOUT WARRANTY OF ANY KIND, EXPRESS
 * OR IMPLIED, INCLUDING BUT NOT LIMITED TO THE WARRANTIES OF
 * MERCHANTABILITY, FITNESS FOR A PARTICULAR PURPOSE AND NON-INFRINGEMENT.
 * IN NO EVENT SHALL TUNGSTEN GRAPHICS AND/OR ITS SUPPLIERS BE LIABLE FOR
 * ANY CLAIM, DAMAGES OR OTHER LIABILITY, WHETHER IN AN ACTION OF CONTRACT,
 * TORT OR OTHERWISE, ARISING FROM, OUT OF OR IN CONNECTION WITH THE
 * SOFTWARE OR THE USE OR OTHER DEALINGS IN THE SOFTWARE.
 *
 */

#ifndef _I915_DRV_H_
#define _I915_DRV_H_

#include "i915_reg.h"
#include "intel_bios.h"
#include "intel_ringbuffer.h"
#include <linux/io-mapping.h>
#include <linux/i2c.h>
#include <drm/intel-gtt.h>

/* General customization:
 */

#define DRIVER_AUTHOR		"Tungsten Graphics, Inc."

#define DRIVER_NAME		"i915"
#define DRIVER_DESC		"Intel Graphics"
#define DRIVER_DATE		"20080730"

enum pipe {
	PIPE_A = 0,
	PIPE_B,
	PIPE_C,
	I915_MAX_PIPES
};
#define pipe_name(p) ((p) + 'A')

enum plane {
	PLANE_A = 0,
	PLANE_B,
	PLANE_C,
};
#define plane_name(p) ((p) + 'A')

#define I915_GEM_GPU_DOMAINS	(~(I915_GEM_DOMAIN_CPU | I915_GEM_DOMAIN_GTT))

#define for_each_pipe(p) for ((p) = 0; (p) < dev_priv->num_pipe; (p)++)

/* Interface history:
 *
 * 1.1: Original.
 * 1.2: Add Power Management
 * 1.3: Add vblank support
 * 1.4: Fix cmdbuffer path, add heap destroy
 * 1.5: Add vblank pipe configuration
 * 1.6: - New ioctl for scheduling buffer swaps on vertical blank
 *      - Support vertical blank on secondary display pipe
 */
#define DRIVER_MAJOR		1
#define DRIVER_MINOR		6
#define DRIVER_PATCHLEVEL	0

#define WATCH_COHERENCY	0
#define WATCH_LISTS	0

#define I915_GEM_PHYS_CURSOR_0 1
#define I915_GEM_PHYS_CURSOR_1 2
#define I915_GEM_PHYS_OVERLAY_REGS 3
#define I915_MAX_PHYS_OBJECT (I915_GEM_PHYS_OVERLAY_REGS)

struct drm_i915_gem_phys_object {
	int id;
	struct page **page_list;
	drm_dma_handle_t *handle;
	struct drm_i915_gem_object *cur_obj;
};

struct mem_block {
	struct mem_block *next;
	struct mem_block *prev;
	int start;
	int size;
	struct drm_file *file_priv; /* NULL: free, -1: heap, other: real files */
};

struct opregion_header;
struct opregion_acpi;
struct opregion_swsci;
struct opregion_asle;

struct intel_opregion {
	struct opregion_header *header;
	struct opregion_acpi *acpi;
	struct opregion_swsci *swsci;
	struct opregion_asle *asle;
	void *vbt;
	u32 __iomem *lid_state;
};
#define OPREGION_SIZE            (8*1024)

struct intel_overlay;
struct intel_overlay_error_state;

struct drm_i915_master_private {
	drm_local_map_t *sarea;
	struct _drm_i915_sarea *sarea_priv;
};
#define I915_FENCE_REG_NONE -1

struct drm_i915_fence_reg {
	struct list_head lru_list;
	struct drm_i915_gem_object *obj;
	uint32_t setup_seqno;
};

struct sdvo_device_mapping {
	u8 initialized;
	u8 dvo_port;
	u8 slave_addr;
	u8 dvo_wiring;
	u8 i2c_pin;
	u8 i2c_speed;
	u8 ddc_pin;
};

struct intel_display_error_state;

struct drm_i915_error_state {
	u32 eir;
	u32 pgtbl_er;
	u32 pipestat[I915_MAX_PIPES];
	u32 ipeir;
	u32 ipehr;
	u32 instdone;
	u32 acthd;
	u32 error; /* gen6+ */
	u32 bcs_acthd; /* gen6+ blt engine */
	u32 bcs_ipehr;
	u32 bcs_ipeir;
	u32 bcs_instdone;
	u32 bcs_seqno;
	u32 vcs_acthd; /* gen6+ bsd engine */
	u32 vcs_ipehr;
	u32 vcs_ipeir;
	u32 vcs_instdone;
	u32 vcs_seqno;
	u32 instpm;
	u32 instps;
	u32 instdone1;
	u32 seqno;
	u64 bbaddr;
	u64 fence[16];
	struct timeval time;
	struct drm_i915_error_object {
		int page_count;
		u32 gtt_offset;
		u32 *pages[0];
	} *ringbuffer[I915_NUM_RINGS], *batchbuffer[I915_NUM_RINGS];
	struct drm_i915_error_buffer {
		u32 size;
		u32 name;
		u32 seqno;
		u32 gtt_offset;
		u32 read_domains;
		u32 write_domain;
		s32 fence_reg:5;
		s32 pinned:2;
		u32 tiling:2;
		u32 dirty:1;
		u32 purgeable:1;
		u32 ring:4;
		u32 agp_type:1;
	} *active_bo, *pinned_bo;
	u32 active_bo_count, pinned_bo_count;
	struct intel_overlay_error_state *overlay;
	struct intel_display_error_state *display;
};

struct drm_i915_display_funcs {
	void (*dpms)(struct drm_crtc *crtc, int mode);
	bool (*fbc_enabled)(struct drm_device *dev);
	void (*enable_fbc)(struct drm_crtc *crtc, unsigned long interval);
	void (*disable_fbc)(struct drm_device *dev);
	int (*get_display_clock_speed)(struct drm_device *dev);
	int (*get_fifo_size)(struct drm_device *dev, int plane);
	void (*update_wm)(struct drm_device *dev);
	/* clock updates for mode set */
	/* cursor updates */
	/* render clock increase/decrease */
	/* display clock increase/decrease */
	/* pll clock increase/decrease */
	/* clock gating init */
};

struct intel_device_info {
	u8 gen;
	u8 is_mobile : 1;
	u8 is_i85x : 1;
	u8 is_i915g : 1;
	u8 is_i945gm : 1;
	u8 is_g33 : 1;
	u8 need_gfx_hws : 1;
	u8 is_g4x : 1;
	u8 is_pineview : 1;
	u8 is_broadwater : 1;
	u8 is_crestline : 1;
	u8 has_fbc : 1;
	u8 has_pipe_cxsr : 1;
	u8 has_hotplug : 1;
	u8 cursor_needs_physical : 1;
	u8 has_overlay : 1;
	u8 overlay_needs_physical : 1;
	u8 supports_tv : 1;
	u8 has_bsd_ring : 1;
	u8 has_blt_ring : 1;
};

enum no_fbc_reason {
	FBC_NO_OUTPUT, /* no outputs enabled to compress */
	FBC_STOLEN_TOO_SMALL, /* not enough space to hold compressed buffers */
	FBC_UNSUPPORTED_MODE, /* interlace or doublescanned mode */
	FBC_MODE_TOO_LARGE, /* mode too large for compression */
	FBC_BAD_PLANE, /* fbc not supported on plane */
	FBC_NOT_TILED, /* buffer not tiled */
	FBC_MULTIPLE_PIPES, /* more than one pipe active */
};

enum intel_pch {
	PCH_IBX,	/* Ibexpeak PCH */
	PCH_CPT,	/* Cougarpoint PCH */
};

#define QUIRK_PIPEA_FORCE (1<<0)

struct intel_fbdev;

typedef struct drm_i915_private {
	struct drm_device *dev;

	const struct intel_device_info *info;

	int has_gem;
	int relative_constants_mode;

	void __iomem *regs;

	struct intel_gmbus {
		struct i2c_adapter adapter;
		struct i2c_adapter *force_bit;
		u32 reg0;
	} *gmbus;

	struct pci_dev *bridge_dev;
	struct intel_ring_buffer ring[I915_NUM_RINGS];
	uint32_t next_seqno;

	drm_dma_handle_t *status_page_dmah;
	uint32_t counter;
	drm_local_map_t hws_map;
	struct drm_i915_gem_object *pwrctx;
	struct drm_i915_gem_object *renderctx;

	struct resource mch_res;

	unsigned int cpp;
	int back_offset;
	int front_offset;
	int current_page;
	int page_flipping;

	atomic_t irq_received;

	/* protects the irq masks */
	spinlock_t irq_lock;
	/** Cached value of IMR to avoid reads in updating the bitfield */
	u32 pipestat[2];
	u32 irq_mask;
	u32 gt_irq_mask;
	u32 pch_irq_mask;

	u32 hotplug_supported_mask;
	struct work_struct hotplug_work;

	int tex_lru_log_granularity;
	int allow_batchbuffer;
	struct mem_block *agp_heap;
	unsigned int sr01, adpa, ppcr, dvob, dvoc, lvds;
	int vblank_pipe;
	int num_pipe;

	/* For hangcheck timer */
#define DRM_I915_HANGCHECK_PERIOD 1500 /* in ms */
	struct timer_list hangcheck_timer;
	int hangcheck_count;
	uint32_t last_acthd;
	uint32_t last_instdone;
	uint32_t last_instdone1;

	unsigned long cfb_size;
	unsigned long cfb_pitch;
	unsigned long cfb_offset;
	int cfb_fence;
	int cfb_plane;
	int cfb_y;

	struct intel_opregion opregion;

	/* overlay */
	struct intel_overlay *overlay;

	/* LVDS info */
	int backlight_level;  /* restore backlight to this value */
	bool backlight_enabled;
	struct drm_display_mode *panel_fixed_mode;
	struct drm_display_mode *lfp_lvds_vbt_mode; /* if any */
	struct drm_display_mode *sdvo_lvds_vbt_mode; /* if any */

	/* Feature bits from the VBIOS */
	unsigned int int_tv_support:1;
	unsigned int lvds_dither:1;
	unsigned int lvds_vbt:1;
	unsigned int int_crt_support:1;
	unsigned int lvds_use_ssc:1;
	int lvds_ssc_freq;
	struct {
		int rate;
		int lanes;
		int preemphasis;
		int vswing;

		bool initialized;
		bool support;
		int bpp;
		struct edp_power_seq pps;
	} edp;
	bool no_aux_handshake;

	struct notifier_block lid_notifier;

	int crt_ddc_pin;
	struct drm_i915_fence_reg fence_regs[16]; /* assume 965 */
	int fence_reg_start; /* 4 if userland hasn't ioctl'd us yet */
	int num_fence_regs; /* 8 on pre-965, 16 otherwise */

	unsigned int fsb_freq, mem_freq, is_ddr3;

	spinlock_t error_lock;
	struct drm_i915_error_state *first_error;
	struct work_struct error_work;
	struct completion error_completion;
	struct workqueue_struct *wq;

	/* Display functions */
	struct drm_i915_display_funcs display;

	/* PCH chipset type */
	enum intel_pch pch_type;

	unsigned long quirks;

	/* Register state */
	bool modeset_on_lid;
	u8 saveLBB;
	u32 saveDSPACNTR;
	u32 saveDSPBCNTR;
	u32 saveDSPARB;
	u32 savePIPEACONF;
	u32 savePIPEBCONF;
	u32 savePIPEASRC;
	u32 savePIPEBSRC;
	u32 saveFPA0;
	u32 saveFPA1;
	u32 saveDPLL_A;
	u32 saveDPLL_A_MD;
	u32 saveHTOTAL_A;
	u32 saveHBLANK_A;
	u32 saveHSYNC_A;
	u32 saveVTOTAL_A;
	u32 saveVBLANK_A;
	u32 saveVSYNC_A;
	u32 saveBCLRPAT_A;
	u32 saveTRANSACONF;
	u32 saveTRANS_HTOTAL_A;
	u32 saveTRANS_HBLANK_A;
	u32 saveTRANS_HSYNC_A;
	u32 saveTRANS_VTOTAL_A;
	u32 saveTRANS_VBLANK_A;
	u32 saveTRANS_VSYNC_A;
	u32 savePIPEASTAT;
	u32 saveDSPASTRIDE;
	u32 saveDSPASIZE;
	u32 saveDSPAPOS;
	u32 saveDSPAADDR;
	u32 saveDSPASURF;
	u32 saveDSPATILEOFF;
	u32 savePFIT_PGM_RATIOS;
	u32 saveBLC_HIST_CTL;
	u32 saveBLC_PWM_CTL;
	u32 saveBLC_PWM_CTL2;
	u32 saveBLC_CPU_PWM_CTL;
	u32 saveBLC_CPU_PWM_CTL2;
	u32 saveFPB0;
	u32 saveFPB1;
	u32 saveDPLL_B;
	u32 saveDPLL_B_MD;
	u32 saveHTOTAL_B;
	u32 saveHBLANK_B;
	u32 saveHSYNC_B;
	u32 saveVTOTAL_B;
	u32 saveVBLANK_B;
	u32 saveVSYNC_B;
	u32 saveBCLRPAT_B;
	u32 saveTRANSBCONF;
	u32 saveTRANS_HTOTAL_B;
	u32 saveTRANS_HBLANK_B;
	u32 saveTRANS_HSYNC_B;
	u32 saveTRANS_VTOTAL_B;
	u32 saveTRANS_VBLANK_B;
	u32 saveTRANS_VSYNC_B;
	u32 savePIPEBSTAT;
	u32 saveDSPBSTRIDE;
	u32 saveDSPBSIZE;
	u32 saveDSPBPOS;
	u32 saveDSPBADDR;
	u32 saveDSPBSURF;
	u32 saveDSPBTILEOFF;
	u32 saveVGA0;
	u32 saveVGA1;
	u32 saveVGA_PD;
	u32 saveVGACNTRL;
	u32 saveADPA;
	u32 saveLVDS;
	u32 savePP_ON_DELAYS;
	u32 savePP_OFF_DELAYS;
	u32 saveDVOA;
	u32 saveDVOB;
	u32 saveDVOC;
	u32 savePP_ON;
	u32 savePP_OFF;
	u32 savePP_CONTROL;
	u32 savePP_DIVISOR;
	u32 savePFIT_CONTROL;
	u32 save_palette_a[256];
	u32 save_palette_b[256];
	u32 saveDPFC_CB_BASE;
	u32 saveFBC_CFB_BASE;
	u32 saveFBC_LL_BASE;
	u32 saveFBC_CONTROL;
	u32 saveFBC_CONTROL2;
	u32 saveIER;
	u32 saveIIR;
	u32 saveIMR;
	u32 saveDEIER;
	u32 saveDEIMR;
	u32 saveGTIER;
	u32 saveGTIMR;
	u32 saveFDI_RXA_IMR;
	u32 saveFDI_RXB_IMR;
	u32 saveCACHE_MODE_0;
	u32 saveMI_ARB_STATE;
	u32 saveSWF0[16];
	u32 saveSWF1[16];
	u32 saveSWF2[3];
	u8 saveMSR;
	u8 saveSR[8];
	u8 saveGR[25];
	u8 saveAR_INDEX;
	u8 saveAR[21];
	u8 saveDACMASK;
	u8 saveCR[37];
	uint64_t saveFENCE[16];
	u32 saveCURACNTR;
	u32 saveCURAPOS;
	u32 saveCURABASE;
	u32 saveCURBCNTR;
	u32 saveCURBPOS;
	u32 saveCURBBASE;
	u32 saveCURSIZE;
	u32 saveDP_B;
	u32 saveDP_C;
	u32 saveDP_D;
	u32 savePIPEA_GMCH_DATA_M;
	u32 savePIPEB_GMCH_DATA_M;
	u32 savePIPEA_GMCH_DATA_N;
	u32 savePIPEB_GMCH_DATA_N;
	u32 savePIPEA_DP_LINK_M;
	u32 savePIPEB_DP_LINK_M;
	u32 savePIPEA_DP_LINK_N;
	u32 savePIPEB_DP_LINK_N;
	u32 saveFDI_RXA_CTL;
	u32 saveFDI_TXA_CTL;
	u32 saveFDI_RXB_CTL;
	u32 saveFDI_TXB_CTL;
	u32 savePFA_CTL_1;
	u32 savePFB_CTL_1;
	u32 savePFA_WIN_SZ;
	u32 savePFB_WIN_SZ;
	u32 savePFA_WIN_POS;
	u32 savePFB_WIN_POS;
	u32 savePCH_DREF_CONTROL;
	u32 saveDISP_ARB_CTL;
	u32 savePIPEA_DATA_M1;
	u32 savePIPEA_DATA_N1;
	u32 savePIPEA_LINK_M1;
	u32 savePIPEA_LINK_N1;
	u32 savePIPEB_DATA_M1;
	u32 savePIPEB_DATA_N1;
	u32 savePIPEB_LINK_M1;
	u32 savePIPEB_LINK_N1;
	u32 saveMCHBAR_RENDER_STANDBY;

	struct {
		/** Bridge to intel-gtt-ko */
		const struct intel_gtt *gtt;
		/** Memory allocator for GTT stolen memory */
		struct drm_mm stolen;
		/** Memory allocator for GTT */
		struct drm_mm gtt_space;
		/** List of all objects in gtt_space. Used to restore gtt
		 * mappings on resume */
		struct list_head gtt_list;

		/** Usable portion of the GTT for GEM */
		unsigned long gtt_start;
		unsigned long gtt_mappable_end;
		unsigned long gtt_end;

		struct io_mapping *gtt_mapping;
		int gtt_mtrr;

		struct shrinker inactive_shrinker;

		/**
		 * List of objects currently involved in rendering.
		 *
		 * Includes buffers having the contents of their GPU caches
		 * flushed, not necessarily primitives.  last_rendering_seqno
		 * represents when the rendering involved will be completed.
		 *
		 * A reference is held on the buffer while on this list.
		 */
		struct list_head active_list;

		/**
		 * List of objects which are not in the ringbuffer but which
		 * still have a write_domain which needs to be flushed before
		 * unbinding.
		 *
		 * last_rendering_seqno is 0 while an object is in this list.
		 *
		 * A reference is held on the buffer while on this list.
		 */
		struct list_head flushing_list;

		/**
		 * LRU list of objects which are not in the ringbuffer and
		 * are ready to unbind, but are still in the GTT.
		 *
		 * last_rendering_seqno is 0 while an object is in this list.
		 *
		 * A reference is not held on the buffer while on this list,
		 * as merely being GTT-bound shouldn't prevent its being
		 * freed, and we'll pull it off the list in the free path.
		 */
		struct list_head inactive_list;

		/**
		 * LRU list of objects which are not in the ringbuffer but
		 * are still pinned in the GTT.
		 */
		struct list_head pinned_list;

		/** LRU list of objects with fence regs on them. */
		struct list_head fence_list;

		/**
		 * List of objects currently pending being freed.
		 *
		 * These objects are no longer in use, but due to a signal
		 * we were prevented from freeing them at the appointed time.
		 */
		struct list_head deferred_free_list;

		/**
		 * We leave the user IRQ off as much as possible,
		 * but this means that requests will finish and never
		 * be retired once the system goes idle. Set a timer to
		 * fire periodically while the ring is running. When it
		 * fires, go retire requests.
		 */
		struct delayed_work retire_work;

		/**
		 * Are we in a non-interruptible section of code like
		 * modesetting?
		 */
		bool interruptible;

		/**
		 * Flag if the X Server, and thus DRM, is not currently in
		 * control of the device.
		 *
		 * This is set between LeaveVT and EnterVT.  It needs to be
		 * replaced with a semaphore.  It also needs to be
		 * transitioned away from for kernel modesetting.
		 */
		int suspended;

		/**
		 * Flag if the hardware appears to be wedged.
		 *
		 * This is set when attempts to idle the device timeout.
		 * It prevents command submission from occuring and makes
		 * every pending request fail
		 */
		atomic_t wedged;

		/** Bit 6 swizzling required for X tiling */
		uint32_t bit_6_swizzle_x;
		/** Bit 6 swizzling required for Y tiling */
		uint32_t bit_6_swizzle_y;

		/* storage for physical objects */
		struct drm_i915_gem_phys_object *phys_objs[I915_MAX_PHYS_OBJECT];

		/* accounting, useful for userland debugging */
		size_t gtt_total;
		size_t mappable_gtt_total;
		size_t object_memory;
		u32 object_count;
	} mm;
	struct sdvo_device_mapping sdvo_mappings[2];
	/* indicate whether the LVDS_BORDER should be enabled or not */
	unsigned int lvds_border_bits;
	/* Panel fitter placement and size for Ironlake+ */
	u32 pch_pf_pos, pch_pf_size;
	int panel_t3, panel_t12;

	struct drm_crtc *plane_to_crtc_mapping[2];
	struct drm_crtc *pipe_to_crtc_mapping[2];
	wait_queue_head_t pending_flip_queue;
	bool flip_pending_is_done;

	/* Reclocking support */
	bool render_reclock_avail;
	bool lvds_downclock_avail;
	/* indicates the reduced downclock for LVDS*/
	int lvds_downclock;
	struct work_struct idle_work;
	struct timer_list idle_timer;
	bool busy;
	u16 orig_clock;
	int child_dev_num;
	struct child_device_config *child_dev;
	struct drm_connector *int_lvds_connector;

	bool mchbar_need_disable;

	u8 cur_delay;
	u8 min_delay;
	u8 max_delay;
	u8 fmax;
	u8 fstart;

	u64 last_count1;
	unsigned long last_time1;
	u64 last_count2;
	struct timespec last_time2;
	unsigned long gfx_power;
	int c_m;
	int r_t;
	u8 corr;
	spinlock_t *mchdev_lock;

	enum no_fbc_reason no_fbc_reason;

	struct drm_mm_node *compressed_fb;
	struct drm_mm_node *compressed_llb;

	unsigned long last_gpu_reset;

	/* list of fbdev register on this device */
	struct intel_fbdev *fbdev;

	struct drm_property *broadcast_rgb_property;
} drm_i915_private_t;

struct drm_i915_gem_object {
	struct drm_gem_object base;

	/** Current space allocated to this object in the GTT, if any. */
	struct drm_mm_node *gtt_space;
	struct list_head gtt_list;

	/** This object's place on the active/flushing/inactive lists */
	struct list_head ring_list;
	struct list_head mm_list;
	/** This object's place on GPU write list */
	struct list_head gpu_write_list;
	/** This object's place in the batchbuffer or on the eviction list */
	struct list_head exec_list;

	/**
	 * This is set if the object is on the active or flushing lists
	 * (has pending rendering), and is not set if it's on inactive (ready
	 * to be unbound).
	 */
	unsigned int active : 1;

	/**
	 * This is set if the object has been written to since last bound
	 * to the GTT
	 */
	unsigned int dirty : 1;

	/**
	 * This is set if the object has been written to since the last
	 * GPU flush.
	 */
	unsigned int pending_gpu_write : 1;

	/**
	 * Fence register bits (if any) for this object.  Will be set
	 * as needed when mapped into the GTT.
	 * Protected by dev->struct_mutex.
	 *
	 * Size: 4 bits for 16 fences + sign (for FENCE_REG_NONE)
	 */
	signed int fence_reg : 5;

	/**
	 * Advice: are the backing pages purgeable?
	 */
	unsigned int madv : 2;

	/**
	 * Current tiling mode for the object.
	 */
	unsigned int tiling_mode : 2;
	unsigned int tiling_changed : 1;

	/** How many users have pinned this object in GTT space. The following
	 * users can each hold at most one reference: pwrite/pread, pin_ioctl
	 * (via user_pin_count), execbuffer (objects are not allowed multiple
	 * times for the same batchbuffer), and the framebuffer code. When
	 * switching/pageflipping, the framebuffer code has at most two buffers
	 * pinned per crtc.
	 *
	 * In the worst case this is 1 + 1 + 1 + 2*2 = 7. That would fit into 3
	 * bits with absolutely no headroom. So use 4 bits. */
	unsigned int pin_count : 4;
#define DRM_I915_GEM_OBJECT_MAX_PIN_COUNT 0xf

	/**
	 * Is the object at the current location in the gtt mappable and
	 * fenceable? Used to avoid costly recalculations.
	 */
	unsigned int map_and_fenceable : 1;

	/**
	 * Whether the current gtt mapping needs to be mappable (and isn't just
	 * mappable by accident). Track pin and fault separate for a more
	 * accurate mappable working set.
	 */
	unsigned int fault_mappable : 1;
	unsigned int pin_mappable : 1;

	/*
	 * Is the GPU currently using a fence to access this buffer,
	 */
	unsigned int pending_fenced_gpu_access:1;
	unsigned int fenced_gpu_access:1;

	struct page **pages;

	/**
	 * DMAR support
	 */
	struct scatterlist *sg_list;
	int num_sg;

	/**
	 * Used for performing relocations during execbuffer insertion.
	 */
	struct hlist_node exec_node;
	unsigned long exec_handle;
	struct drm_i915_gem_exec_object2 *exec_entry;

	/**
	 * Current offset of the object in GTT space.
	 *
	 * This is the same as gtt_space->start
	 */
	uint32_t gtt_offset;

	/** Breadcrumb of last rendering to the buffer. */
	uint32_t last_rendering_seqno;
	struct intel_ring_buffer *ring;

	/** Breadcrumb of last fenced GPU access to the buffer. */
	uint32_t last_fenced_seqno;
	struct intel_ring_buffer *last_fenced_ring;

	/** Current tiling stride for the object, if it's tiled. */
	uint32_t stride;

	/** Record of address bit 17 of each page at last unbind. */
	unsigned long *bit_17;

	/** AGP mapping type (AGP_USER_MEMORY or AGP_USER_CACHED_MEMORY */
	uint32_t agp_type;

	/**
	 * If present, while GEM_DOMAIN_CPU is in the read domain this array
	 * flags which individual pages are valid.
	 */
	uint8_t *page_cpu_valid;

	/** User space pin count and filp owning the pin */
	uint32_t user_pin_count;
	struct drm_file *pin_filp;

	/** for phy allocated objects */
	struct drm_i915_gem_phys_object *phys_obj;

	/**
	 * Number of crtcs where this object is currently the fb, but
	 * will be page flipped away on the next vblank.  When it
	 * reaches 0, dev_priv->pending_flip_queue will be woken up.
	 */
	atomic_t pending_flip;
};

#define to_intel_bo(x) container_of(x, struct drm_i915_gem_object, base)

/**
 * Request queue structure.
 *
 * The request queue allows us to note sequence numbers that have been emitted
 * and may be associated with active buffers to be retired.
 *
 * By keeping this list, we can avoid having to do questionable
 * sequence-number comparisons on buffer last_rendering_seqnos, and associate
 * an emission time with seqnos for tracking how far ahead of the GPU we are.
 */
struct drm_i915_gem_request {
	/** On Which ring this request was generated */
	struct intel_ring_buffer *ring;

	/** GEM sequence number associated with this request. */
	uint32_t seqno;

	/** Time at which this request was emitted, in jiffies. */
	unsigned long emitted_jiffies;

	/** global list entry for this request */
	struct list_head list;

	struct drm_i915_file_private *file_priv;
	/** file_priv list entry for this request */
	struct list_head client_list;
};

struct drm_i915_file_private {
	struct {
		struct spinlock lock;
		struct list_head request_list;
	} mm;
};

enum intel_chip_family {
	CHIP_I8XX = 0x01,
	CHIP_I9XX = 0x02,
	CHIP_I915 = 0x04,
	CHIP_I965 = 0x08,
};

#define INTEL_INFO(dev)	(((struct drm_i915_private *) (dev)->dev_private)->info)

#define IS_I830(dev)		((dev)->pci_device == 0x3577)
#define IS_845G(dev)		((dev)->pci_device == 0x2562)
#define IS_I85X(dev)		(INTEL_INFO(dev)->is_i85x)
#define IS_I865G(dev)		((dev)->pci_device == 0x2572)
#define IS_I915G(dev)		(INTEL_INFO(dev)->is_i915g)
#define IS_I915GM(dev)		((dev)->pci_device == 0x2592)
#define IS_I945G(dev)		((dev)->pci_device == 0x2772)
#define IS_I945GM(dev)		(INTEL_INFO(dev)->is_i945gm)
#define IS_BROADWATER(dev)	(INTEL_INFO(dev)->is_broadwater)
#define IS_CRESTLINE(dev)	(INTEL_INFO(dev)->is_crestline)
#define IS_GM45(dev)		((dev)->pci_device == 0x2A42)
#define IS_G4X(dev)		(INTEL_INFO(dev)->is_g4x)
#define IS_PINEVIEW_G(dev)	((dev)->pci_device == 0xa001)
#define IS_PINEVIEW_M(dev)	((dev)->pci_device == 0xa011)
#define IS_PINEVIEW(dev)	(INTEL_INFO(dev)->is_pineview)
#define IS_G33(dev)		(INTEL_INFO(dev)->is_g33)
#define IS_IRONLAKE_D(dev)	((dev)->pci_device == 0x0042)
#define IS_IRONLAKE_M(dev)	((dev)->pci_device == 0x0046)
#define IS_MOBILE(dev)		(INTEL_INFO(dev)->is_mobile)

#define IS_GEN2(dev)	(INTEL_INFO(dev)->gen == 2)
#define IS_GEN3(dev)	(INTEL_INFO(dev)->gen == 3)
#define IS_GEN4(dev)	(INTEL_INFO(dev)->gen == 4)
#define IS_GEN5(dev)	(INTEL_INFO(dev)->gen == 5)
#define IS_GEN6(dev)	(INTEL_INFO(dev)->gen == 6)

#define HAS_BSD(dev)            (INTEL_INFO(dev)->has_bsd_ring)
#define HAS_BLT(dev)            (INTEL_INFO(dev)->has_blt_ring)
#define I915_NEED_GFX_HWS(dev)	(INTEL_INFO(dev)->need_gfx_hws)

#define HAS_OVERLAY(dev)		(INTEL_INFO(dev)->has_overlay)
#define OVERLAY_NEEDS_PHYSICAL(dev)	(INTEL_INFO(dev)->overlay_needs_physical)

/* With the 945 and later, Y tiling got adjusted so that it was 32 128-byte
 * rows, which changed the alignment requirements and fence programming.
 */
#define HAS_128_BYTE_Y_TILING(dev) (!IS_GEN2(dev) && !(IS_I915G(dev) || \
						      IS_I915GM(dev)))
#define SUPPORTS_DIGITAL_OUTPUTS(dev)	(!IS_GEN2(dev) && !IS_PINEVIEW(dev))
#define SUPPORTS_INTEGRATED_HDMI(dev)	(IS_G4X(dev) || IS_GEN5(dev))
#define SUPPORTS_INTEGRATED_DP(dev)	(IS_G4X(dev) || IS_GEN5(dev))
#define SUPPORTS_EDP(dev)		(IS_IRONLAKE_M(dev))
#define SUPPORTS_TV(dev)		(INTEL_INFO(dev)->supports_tv)
#define I915_HAS_HOTPLUG(dev)		 (INTEL_INFO(dev)->has_hotplug)
/* dsparb controlled by hw only */
#define DSPARB_HWCONTROL(dev) (IS_G4X(dev) || IS_IRONLAKE(dev))

#define HAS_FW_BLC(dev) (INTEL_INFO(dev)->gen > 2)
#define HAS_PIPE_CXSR(dev) (INTEL_INFO(dev)->has_pipe_cxsr)
#define I915_HAS_FBC(dev) (INTEL_INFO(dev)->has_fbc)

#define HAS_PCH_SPLIT(dev) (IS_GEN5(dev) || IS_GEN6(dev))
#define HAS_PIPE_CONTROL(dev) (IS_GEN5(dev) || IS_GEN6(dev))

#define INTEL_PCH_TYPE(dev) (((struct drm_i915_private *)(dev)->dev_private)->pch_type)
#define HAS_PCH_CPT(dev) (INTEL_PCH_TYPE(dev) == PCH_CPT)
#define HAS_PCH_IBX(dev) (INTEL_PCH_TYPE(dev) == PCH_IBX)

#include "i915_trace.h"

extern struct drm_ioctl_desc i915_ioctls[];
extern int i915_max_ioctl;
extern unsigned int i915_fbpercrtc;
extern int i915_panel_ignore_lid;
extern unsigned int i915_powersave;
extern unsigned int i915_semaphores;
extern unsigned int i915_lvds_downclock;
extern unsigned int i915_panel_use_ssc;
extern int i915_vbt_sdvo_panel_type;
extern unsigned int i915_enable_rc6;

extern int i915_suspend(struct drm_device *dev, pm_message_t state);
extern int i915_resume(struct drm_device *dev);
extern void i915_save_display(struct drm_device *dev);
extern void i915_restore_display(struct drm_device *dev);
extern int i915_master_create(struct drm_device *dev, struct drm_master *master);
extern void i915_master_destroy(struct drm_device *dev, struct drm_master *master);

				/* i915_dma.c */
extern void i915_kernel_lost_context(struct drm_device * dev);
extern int i915_driver_load(struct drm_device *, unsigned long flags);
extern int i915_driver_unload(struct drm_device *);
extern int i915_driver_open(struct drm_device *dev, struct drm_file *file_priv);
extern void i915_driver_lastclose(struct drm_device * dev);
extern void i915_driver_preclose(struct drm_device *dev,
				 struct drm_file *file_priv);
extern void i915_driver_postclose(struct drm_device *dev,
				  struct drm_file *file_priv);
extern int i915_driver_device_is_agp(struct drm_device * dev);
extern long i915_compat_ioctl(struct file *filp, unsigned int cmd,
			      unsigned long arg);
extern int i915_emit_box(struct drm_device *dev,
			 struct drm_clip_rect *box,
			 int DR1, int DR4);
extern int i915_reset(struct drm_device *dev, u8 flags);
extern unsigned long i915_chipset_val(struct drm_i915_private *dev_priv);
extern unsigned long i915_mch_val(struct drm_i915_private *dev_priv);
extern unsigned long i915_gfx_val(struct drm_i915_private *dev_priv);
extern void i915_update_gfx_val(struct drm_i915_private *dev_priv);


/* i915_irq.c */
void i915_hangcheck_elapsed(unsigned long data);
void i915_handle_error(struct drm_device *dev, bool wedged);
extern int i915_irq_emit(struct drm_device *dev, void *data,
			 struct drm_file *file_priv);
extern int i915_irq_wait(struct drm_device *dev, void *data,
			 struct drm_file *file_priv);

extern irqreturn_t i915_driver_irq_handler(DRM_IRQ_ARGS);
extern void i915_driver_irq_preinstall(struct drm_device * dev);
extern int i915_driver_irq_postinstall(struct drm_device *dev);
extern void i915_driver_irq_uninstall(struct drm_device * dev);
extern int i915_vblank_pipe_set(struct drm_device *dev, void *data,
				struct drm_file *file_priv);
extern int i915_vblank_pipe_get(struct drm_device *dev, void *data,
				struct drm_file *file_priv);
extern int i915_enable_vblank(struct drm_device *dev, int crtc);
extern void i915_disable_vblank(struct drm_device *dev, int crtc);
extern u32 i915_get_vblank_counter(struct drm_device *dev, int crtc);
extern u32 gm45_get_vblank_counter(struct drm_device *dev, int crtc);
extern int i915_vblank_swap(struct drm_device *dev, void *data,
			    struct drm_file *file_priv);

void
i915_enable_pipestat(drm_i915_private_t *dev_priv, int pipe, u32 mask);

void
i915_disable_pipestat(drm_i915_private_t *dev_priv, int pipe, u32 mask);

void intel_enable_asle (struct drm_device *dev);
int i915_get_vblank_timestamp(struct drm_device *dev, int crtc,
			      int *max_error,
			      struct timeval *vblank_time,
			      unsigned flags);

int i915_get_crtc_scanoutpos(struct drm_device *dev, int pipe,
			     int *vpos, int *hpos);

#ifdef CONFIG_DEBUG_FS
extern void i915_destroy_error_state(struct drm_device *dev);
#else
#define i915_destroy_error_state(x)
#endif


/* i915_mem.c */
extern int i915_mem_alloc(struct drm_device *dev, void *data,
			  struct drm_file *file_priv);
extern int i915_mem_free(struct drm_device *dev, void *data,
			 struct drm_file *file_priv);
extern int i915_mem_init_heap(struct drm_device *dev, void *data,
			      struct drm_file *file_priv);
extern int i915_mem_destroy_heap(struct drm_device *dev, void *data,
				 struct drm_file *file_priv);
extern void i915_mem_takedown(struct mem_block **heap);
extern void i915_mem_release(struct drm_device * dev,
			     struct drm_file *file_priv, struct mem_block *heap);
/* i915_gem.c */
int i915_gem_init_ioctl(struct drm_device *dev, void *data,
			struct drm_file *file_priv);
int i915_gem_create_ioctl(struct drm_device *dev, void *data,
			  struct drm_file *file_priv);
int i915_gem_pread_ioctl(struct drm_device *dev, void *data,
			 struct drm_file *file_priv);
int i915_gem_pwrite_ioctl(struct drm_device *dev, void *data,
			  struct drm_file *file_priv);
int i915_gem_mmap_ioctl(struct drm_device *dev, void *data,
			struct drm_file *file_priv);
int i915_gem_mmap_gtt_ioctl(struct drm_device *dev, void *data,
			struct drm_file *file_priv);
int i915_gem_set_domain_ioctl(struct drm_device *dev, void *data,
			      struct drm_file *file_priv);
int i915_gem_sw_finish_ioctl(struct drm_device *dev, void *data,
			     struct drm_file *file_priv);
int i915_gem_execbuffer(struct drm_device *dev, void *data,
			struct drm_file *file_priv);
int i915_gem_execbuffer2(struct drm_device *dev, void *data,
			 struct drm_file *file_priv);
int i915_gem_pin_ioctl(struct drm_device *dev, void *data,
		       struct drm_file *file_priv);
int i915_gem_unpin_ioctl(struct drm_device *dev, void *data,
			 struct drm_file *file_priv);
int i915_gem_busy_ioctl(struct drm_device *dev, void *data,
			struct drm_file *file_priv);
int i915_gem_throttle_ioctl(struct drm_device *dev, void *data,
			    struct drm_file *file_priv);
int i915_gem_madvise_ioctl(struct drm_device *dev, void *data,
			   struct drm_file *file_priv);
int i915_gem_entervt_ioctl(struct drm_device *dev, void *data,
			   struct drm_file *file_priv);
int i915_gem_leavevt_ioctl(struct drm_device *dev, void *data,
			   struct drm_file *file_priv);
int i915_gem_set_tiling(struct drm_device *dev, void *data,
			struct drm_file *file_priv);
int i915_gem_get_tiling(struct drm_device *dev, void *data,
			struct drm_file *file_priv);
int i915_gem_get_aperture_ioctl(struct drm_device *dev, void *data,
				struct drm_file *file_priv);
void i915_gem_load(struct drm_device *dev);
int i915_gem_init_object(struct drm_gem_object *obj);
int __must_check i915_gem_flush_ring(struct intel_ring_buffer *ring,
				     uint32_t invalidate_domains,
				     uint32_t flush_domains);
struct drm_i915_gem_object *i915_gem_alloc_object(struct drm_device *dev,
						  size_t size);
void i915_gem_free_object(struct drm_gem_object *obj);
int __must_check i915_gem_object_pin(struct drm_i915_gem_object *obj,
				     uint32_t alignment,
				     bool map_and_fenceable);
void i915_gem_object_unpin(struct drm_i915_gem_object *obj);
int __must_check i915_gem_object_unbind(struct drm_i915_gem_object *obj);
void i915_gem_release_mmap(struct drm_i915_gem_object *obj);
void i915_gem_lastclose(struct drm_device *dev);

int __must_check i915_mutex_lock_interruptible(struct drm_device *dev);
int __must_check i915_gem_object_wait_rendering(struct drm_i915_gem_object *obj);
void i915_gem_object_move_to_active(struct drm_i915_gem_object *obj,
				    struct intel_ring_buffer *ring,
				    u32 seqno);

/**
 * Returns true if seq1 is later than seq2.
 */
static inline bool
i915_seqno_passed(uint32_t seq1, uint32_t seq2)
{
	return (int32_t)(seq1 - seq2) >= 0;
}

static inline u32
i915_gem_next_request_seqno(struct intel_ring_buffer *ring)
{
	drm_i915_private_t *dev_priv = ring->dev->dev_private;
	return ring->outstanding_lazy_request = dev_priv->next_seqno;
}

int __must_check i915_gem_object_get_fence(struct drm_i915_gem_object *obj,
					   struct intel_ring_buffer *pipelined);
int __must_check i915_gem_object_put_fence(struct drm_i915_gem_object *obj);

void i915_gem_retire_requests(struct drm_device *dev);
void i915_gem_reset(struct drm_device *dev);
void i915_gem_clflush_object(struct drm_i915_gem_object *obj);
int __must_check i915_gem_object_set_domain(struct drm_i915_gem_object *obj,
					    uint32_t read_domains,
					    uint32_t write_domain);
int __must_check i915_gem_object_flush_gpu(struct drm_i915_gem_object *obj);
int __must_check i915_gem_init_ringbuffer(struct drm_device *dev);
void i915_gem_cleanup_ringbuffer(struct drm_device *dev);
void i915_gem_do_init(struct drm_device *dev,
		      unsigned long start,
		      unsigned long mappable_end,
		      unsigned long end);
int __must_check i915_gpu_idle(struct drm_device *dev);
int __must_check i915_gem_idle(struct drm_device *dev);
int __must_check i915_add_request(struct intel_ring_buffer *ring,
				  struct drm_file *file,
				  struct drm_i915_gem_request *request);
int __must_check i915_wait_request(struct intel_ring_buffer *ring,
				   uint32_t seqno);
int i915_gem_fault(struct vm_area_struct *vma, struct vm_fault *vmf);
int __must_check
i915_gem_object_set_to_gtt_domain(struct drm_i915_gem_object *obj,
				  bool write);
int __must_check
i915_gem_object_set_to_display_plane(struct drm_i915_gem_object *obj,
				     struct intel_ring_buffer *pipelined);
int i915_gem_attach_phys_object(struct drm_device *dev,
				struct drm_i915_gem_object *obj,
				int id,
				int align);
void i915_gem_detach_phys_object(struct drm_device *dev,
				 struct drm_i915_gem_object *obj);
void i915_gem_free_all_phys_object(struct drm_device *dev);
void i915_gem_release(struct drm_device *dev, struct drm_file *file);

uint32_t
i915_gem_get_unfenced_gtt_alignment(struct drm_i915_gem_object *obj);

/* i915_gem_gtt.c */
void i915_gem_restore_gtt_mappings(struct drm_device *dev);
int __must_check i915_gem_gtt_bind_object(struct drm_i915_gem_object *obj);
void i915_gem_gtt_unbind_object(struct drm_i915_gem_object *obj);

/* i915_gem_evict.c */
int __must_check i915_gem_evict_something(struct drm_device *dev, int min_size,
					  unsigned alignment, bool mappable);
int __must_check i915_gem_evict_everything(struct drm_device *dev,
					   bool purgeable_only);
int __must_check i915_gem_evict_inactive(struct drm_device *dev,
					 bool purgeable_only);

/* i915_gem_tiling.c */
void i915_gem_detect_bit_6_swizzle(struct drm_device *dev);
void i915_gem_object_do_bit_17_swizzle(struct drm_i915_gem_object *obj);
void i915_gem_object_save_bit_17_swizzle(struct drm_i915_gem_object *obj);

/* i915_gem_debug.c */
void i915_gem_dump_object(struct drm_i915_gem_object *obj, int len,
			  const char *where, uint32_t mark);
#if WATCH_LISTS
int i915_verify_lists(struct drm_device *dev);
#else
#define i915_verify_lists(dev) 0
#endif
void i915_gem_object_check_coherency(struct drm_i915_gem_object *obj,
				     int handle);
void i915_gem_dump_object(struct drm_i915_gem_object *obj, int len,
			  const char *where, uint32_t mark);

/* i915_debugfs.c */
int i915_debugfs_init(struct drm_minor *minor);
void i915_debugfs_cleanup(struct drm_minor *minor);

/* i915_suspend.c */
extern int i915_save_state(struct drm_device *dev);
extern int i915_restore_state(struct drm_device *dev);

/* i915_suspend.c */
extern int i915_save_state(struct drm_device *dev);
extern int i915_restore_state(struct drm_device *dev);

/* intel_i2c.c */
extern int intel_setup_gmbus(struct drm_device *dev);
extern void intel_teardown_gmbus(struct drm_device *dev);
extern void intel_gmbus_set_speed(struct i2c_adapter *adapter, int speed);
extern void intel_gmbus_force_bit(struct i2c_adapter *adapter, bool force_bit);
extern inline bool intel_gmbus_is_forced_bit(struct i2c_adapter *adapter)
{
	return container_of(adapter, struct intel_gmbus, adapter)->force_bit;
}
extern void intel_i2c_reset(struct drm_device *dev);

/* intel_opregion.c */
extern int intel_opregion_setup(struct drm_device *dev);
#ifdef CONFIG_ACPI
extern void intel_opregion_init(struct drm_device *dev);
extern void intel_opregion_fini(struct drm_device *dev);
extern void intel_opregion_asle_intr(struct drm_device *dev);
extern void intel_opregion_gse_intr(struct drm_device *dev);
extern void intel_opregion_enable_asle(struct drm_device *dev);
#else
static inline void intel_opregion_init(struct drm_device *dev) { return; }
static inline void intel_opregion_fini(struct drm_device *dev) { return; }
static inline void intel_opregion_asle_intr(struct drm_device *dev) { return; }
static inline void intel_opregion_gse_intr(struct drm_device *dev) { return; }
static inline void intel_opregion_enable_asle(struct drm_device *dev) { return; }
#endif

/* intel_acpi.c */
#ifdef CONFIG_ACPI
extern void intel_register_dsm_handler(void);
extern void intel_unregister_dsm_handler(void);
#else
static inline void intel_register_dsm_handler(void) { return; }
static inline void intel_unregister_dsm_handler(void) { return; }
#endif /* CONFIG_ACPI */

/* modesetting */
extern void intel_modeset_init(struct drm_device *dev);
extern void intel_modeset_cleanup(struct drm_device *dev);
extern int intel_modeset_vga_set_state(struct drm_device *dev, bool state);
extern void i8xx_disable_fbc(struct drm_device *dev);
extern void g4x_disable_fbc(struct drm_device *dev);
extern void ironlake_disable_fbc(struct drm_device *dev);
extern void intel_disable_fbc(struct drm_device *dev);
extern void intel_enable_fbc(struct drm_crtc *crtc, unsigned long interval);
extern bool intel_fbc_enabled(struct drm_device *dev);
extern bool ironlake_set_drps(struct drm_device *dev, u8 val);
extern void ironlake_enable_rc6(struct drm_device *dev);
extern void gen6_set_rps(struct drm_device *dev, u8 val);
extern void intel_detect_pch (struct drm_device *dev);
extern int intel_trans_dp_port_sel (struct drm_crtc *crtc);

/* overlay */
#ifdef CONFIG_DEBUG_FS
extern struct intel_overlay_error_state *intel_overlay_capture_error_state(struct drm_device *dev);
extern void intel_overlay_print_error_state(struct seq_file *m, struct intel_overlay_error_state *error);

extern struct intel_display_error_state *intel_display_capture_error_state(struct drm_device *dev);
extern void intel_display_print_error_state(struct seq_file *m,
					    struct drm_device *dev,
					    struct intel_display_error_state *error);
#endif

#define LP_RING(d) (&((struct drm_i915_private *)(d))->ring[RCS])

#define BEGIN_LP_RING(n) \
	intel_ring_begin(LP_RING(dev_priv), (n))

#define OUT_RING(x) \
	intel_ring_emit(LP_RING(dev_priv), x)

#define ADVANCE_LP_RING() \
	intel_ring_advance(LP_RING(dev_priv))

/**
 * Lock test for when it's just for synchronization of ring access.
 *
 * In that case, we don't need to do it when GEM is initialized as nobody else
 * has access to the ring.
 */
#define RING_LOCK_TEST_WITH_RETURN(dev, file) do {			\
	if (LP_RING(dev->dev_private)->obj == NULL)			\
		LOCK_TEST_WITH_RETURN(dev, file);			\
} while (0)


#define __i915_read(x, y) \
static inline u##x i915_read##x(struct drm_i915_private *dev_priv, u32 reg) { \
	u##x val = read##y(dev_priv->regs + reg); \
	trace_i915_reg_rw(false, reg, val, sizeof(val)); \
	return val; \
}
__i915_read(8, b)
__i915_read(16, w)
__i915_read(32, l)
__i915_read(64, q)
#undef __i915_read

#define __i915_write(x, y) \
static inline void i915_write##x(struct drm_i915_private *dev_priv, u32 reg, u##x val) { \
	trace_i915_reg_rw(true, reg, val, sizeof(val)); \
	write##y(val, dev_priv->regs + reg); \
}
__i915_write(8, b)
__i915_write(16, w)
__i915_write(32, l)
__i915_write(64, q)
#undef __i915_write

#define I915_READ8(reg)		i915_read8(dev_priv, (reg))
#define I915_WRITE8(reg, val)	i915_write8(dev_priv, (reg), (val))

#define I915_READ16(reg)	i915_read16(dev_priv, (reg))
#define I915_WRITE16(reg, val)	i915_write16(dev_priv, (reg), (val))
#define I915_READ16_NOTRACE(reg)	readw(dev_priv->regs + (reg))
#define I915_WRITE16_NOTRACE(reg, val)	writew(val, dev_priv->regs + (reg))

#define I915_READ(reg)		i915_read32(dev_priv, (reg))
#define I915_WRITE(reg, val)	i915_write32(dev_priv, (reg), (val))
#define I915_READ_NOTRACE(reg)		readl(dev_priv->regs + (reg))
#define I915_WRITE_NOTRACE(reg, val)	writel(val, dev_priv->regs + (reg))

#define I915_WRITE64(reg, val)	i915_write64(dev_priv, (reg), (val))
#define I915_READ64(reg)	i915_read64(dev_priv, (reg))

#define POSTING_READ(reg)	(void)I915_READ_NOTRACE(reg)
#define POSTING_READ16(reg)	(void)I915_READ16_NOTRACE(reg)


/* On SNB platform, before reading ring registers forcewake bit
 * must be set to prevent GT core from power down and stale values being
 * returned.
 */
void __gen6_gt_force_wake_get(struct drm_i915_private *dev_priv);
void __gen6_gt_force_wake_put(struct drm_i915_private *dev_priv);
void __gen6_gt_wait_for_fifo(struct drm_i915_private *dev_priv);

static inline u32 i915_gt_read(struct drm_i915_private *dev_priv, u32 reg)
{
	u32 val;

	if (dev_priv->info->gen >= 6) {
		__gen6_gt_force_wake_get(dev_priv);
		val = I915_READ(reg);
		__gen6_gt_force_wake_put(dev_priv);
	} else
		val = I915_READ(reg);

	return val;
}

<<<<<<< HEAD
=======
static inline void i915_gt_write(struct drm_i915_private *dev_priv,
				u32 reg, u32 val)
{
	if (dev_priv->info->gen >= 6)
		__gen6_gt_wait_for_fifo(dev_priv);
	I915_WRITE(reg, val);
}

static inline void
i915_write(struct drm_i915_private *dev_priv, u32 reg, u64 val, int len)
{
       /* Trace down the write operation before the real write */
       trace_i915_reg_rw('W', reg, val, len);
       switch (len) {
       case 8:
               writeq(val, dev_priv->regs + reg);
               break;
       case 4:
               writel(val, dev_priv->regs + reg);
               break;
       case 2:
               writew(val, dev_priv->regs + reg);
               break;
       case 1:
               writeb(val, dev_priv->regs + reg);
               break;
       }
}

/**
 * Reads a dword out of the status page, which is written to from the command
 * queue by automatic updates, MI_REPORT_HEAD, MI_STORE_DATA_INDEX, or
 * MI_STORE_DATA_IMM.
 *
 * The following dwords have a reserved meaning:
 * 0x00: ISR copy, updated when an ISR bit not set in the HWSTAM changes.
 * 0x04: ring 0 head pointer
 * 0x05: ring 1 head pointer (915-class)
 * 0x06: ring 2 head pointer (915-class)
 * 0x10-0x1b: Context status DWords (GM45)
 * 0x1f: Last written status offset. (GM45)
 *
 * The area from dword 0x20 to 0x3ff is available for driver usage.
 */
#define READ_HWSP(dev_priv, reg)  (((volatile u32 *)\
			(LP_RING(dev_priv)->status_page.page_addr))[reg])
#define READ_BREADCRUMB(dev_priv) READ_HWSP(dev_priv, I915_BREADCRUMB_INDEX)
#define I915_GEM_HWS_INDEX		0x20
#define I915_BREADCRUMB_INDEX		0x21

>>>>>>> 467cffba
#endif<|MERGE_RESOLUTION|>--- conflicted
+++ resolved
@@ -1370,8 +1370,6 @@
 	return val;
 }
 
-<<<<<<< HEAD
-=======
 static inline void i915_gt_write(struct drm_i915_private *dev_priv,
 				u32 reg, u32 val)
 {
@@ -1379,48 +1377,4 @@
 		__gen6_gt_wait_for_fifo(dev_priv);
 	I915_WRITE(reg, val);
 }
-
-static inline void
-i915_write(struct drm_i915_private *dev_priv, u32 reg, u64 val, int len)
-{
-       /* Trace down the write operation before the real write */
-       trace_i915_reg_rw('W', reg, val, len);
-       switch (len) {
-       case 8:
-               writeq(val, dev_priv->regs + reg);
-               break;
-       case 4:
-               writel(val, dev_priv->regs + reg);
-               break;
-       case 2:
-               writew(val, dev_priv->regs + reg);
-               break;
-       case 1:
-               writeb(val, dev_priv->regs + reg);
-               break;
-       }
-}
-
-/**
- * Reads a dword out of the status page, which is written to from the command
- * queue by automatic updates, MI_REPORT_HEAD, MI_STORE_DATA_INDEX, or
- * MI_STORE_DATA_IMM.
- *
- * The following dwords have a reserved meaning:
- * 0x00: ISR copy, updated when an ISR bit not set in the HWSTAM changes.
- * 0x04: ring 0 head pointer
- * 0x05: ring 1 head pointer (915-class)
- * 0x06: ring 2 head pointer (915-class)
- * 0x10-0x1b: Context status DWords (GM45)
- * 0x1f: Last written status offset. (GM45)
- *
- * The area from dword 0x20 to 0x3ff is available for driver usage.
- */
-#define READ_HWSP(dev_priv, reg)  (((volatile u32 *)\
-			(LP_RING(dev_priv)->status_page.page_addr))[reg])
-#define READ_BREADCRUMB(dev_priv) READ_HWSP(dev_priv, I915_BREADCRUMB_INDEX)
-#define I915_GEM_HWS_INDEX		0x20
-#define I915_BREADCRUMB_INDEX		0x21
-
->>>>>>> 467cffba
 #endif