--- conflicted
+++ resolved
@@ -167,16 +167,12 @@
 		 * infrastructure. There is no real reason why the selected
 		 * task should have access to the memory reserves.
 		 */
-<<<<<<< HEAD
 		mark_oom_victim(selected);
-=======
-		mark_tsk_oom_victim(selected);
 		task_unlock(selected);
 		lowmem_print(1, "send sigkill to %d (%s), adj %hd, size %d\n",
 			     selected->pid, selected->comm,
 			     selected_oom_score_adj, selected_tasksize);
 		lowmem_deathpending_timeout = jiffies + HZ;
->>>>>>> 53a20e9e
 		send_sig(SIGKILL, selected, 0);
 		rem += selected_tasksize;
 	}
