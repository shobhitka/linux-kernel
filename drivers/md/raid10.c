/*
 * raid10.c : Multiple Devices driver for Linux
 *
 * Copyright (C) 2000-2004 Neil Brown
 *
 * RAID-10 support for md.
 *
 * Base on code in raid1.c.  See raid1.c for futher copyright information.
 *
 *
 * This program is free software; you can redistribute it and/or modify
 * it under the terms of the GNU General Public License as published by
 * the Free Software Foundation; either version 2, or (at your option)
 * any later version.
 *
 * You should have received a copy of the GNU General Public License
 * (for example /usr/src/linux/COPYING); if not, write to the Free
 * Software Foundation, Inc., 675 Mass Ave, Cambridge, MA 02139, USA.
 */

#include <linux/slab.h>
#include <linux/delay.h>
#include <linux/blkdev.h>
#include <linux/seq_file.h>
#include "md.h"
#include "raid10.h"
#include "raid0.h"
#include "bitmap.h"

/*
 * RAID10 provides a combination of RAID0 and RAID1 functionality.
 * The layout of data is defined by
 *    chunk_size
 *    raid_disks
 *    near_copies (stored in low byte of layout)
 *    far_copies (stored in second byte of layout)
 *    far_offset (stored in bit 16 of layout )
 *
 * The data to be stored is divided into chunks using chunksize.
 * Each device is divided into far_copies sections.
 * In each section, chunks are laid out in a style similar to raid0, but
 * near_copies copies of each chunk is stored (each on a different drive).
 * The starting device for each section is offset near_copies from the starting
 * device of the previous section.
 * Thus they are (near_copies*far_copies) of each chunk, and each is on a different
 * drive.
 * near_copies and far_copies must be at least one, and their product is at most
 * raid_disks.
 *
 * If far_offset is true, then the far_copies are handled a bit differently.
 * The copies are still in different stripes, but instead of be very far apart
 * on disk, there are adjacent stripes.
 */

/*
 * Number of guaranteed r10bios in case of extreme VM load:
 */
#define	NR_RAID10_BIOS 256

static void allow_barrier(conf_t *conf);
static void lower_barrier(conf_t *conf);

static void * r10bio_pool_alloc(gfp_t gfp_flags, void *data)
{
	conf_t *conf = data;
	int size = offsetof(struct r10bio_s, devs[conf->copies]);

	/* allocate a r10bio with room for raid_disks entries in the bios array */
	return kzalloc(size, gfp_flags);
}

static void r10bio_pool_free(void *r10_bio, void *data)
{
	kfree(r10_bio);
}

/* Maximum size of each resync request */
#define RESYNC_BLOCK_SIZE (64*1024)
#define RESYNC_PAGES ((RESYNC_BLOCK_SIZE + PAGE_SIZE-1) / PAGE_SIZE)
/* amount of memory to reserve for resync requests */
#define RESYNC_WINDOW (1024*1024)
/* maximum number of concurrent requests, memory permitting */
#define RESYNC_DEPTH (32*1024*1024/RESYNC_BLOCK_SIZE)

/*
 * When performing a resync, we need to read and compare, so
 * we need as many pages are there are copies.
 * When performing a recovery, we need 2 bios, one for read,
 * one for write (we recover only one drive per r10buf)
 *
 */
static void * r10buf_pool_alloc(gfp_t gfp_flags, void *data)
{
	conf_t *conf = data;
	struct page *page;
	r10bio_t *r10_bio;
	struct bio *bio;
	int i, j;
	int nalloc;

	r10_bio = r10bio_pool_alloc(gfp_flags, conf);
	if (!r10_bio)
		return NULL;

	if (test_bit(MD_RECOVERY_SYNC, &conf->mddev->recovery))
		nalloc = conf->copies; /* resync */
	else
		nalloc = 2; /* recovery */

	/*
	 * Allocate bios.
	 */
	for (j = nalloc ; j-- ; ) {
		bio = bio_kmalloc(gfp_flags, RESYNC_PAGES);
		if (!bio)
			goto out_free_bio;
		r10_bio->devs[j].bio = bio;
	}
	/*
	 * Allocate RESYNC_PAGES data pages and attach them
	 * where needed.
	 */
	for (j = 0 ; j < nalloc; j++) {
		bio = r10_bio->devs[j].bio;
		for (i = 0; i < RESYNC_PAGES; i++) {
			page = alloc_page(gfp_flags);
			if (unlikely(!page))
				goto out_free_pages;

			bio->bi_io_vec[i].bv_page = page;
		}
	}

	return r10_bio;

out_free_pages:
	for ( ; i > 0 ; i--)
		safe_put_page(bio->bi_io_vec[i-1].bv_page);
	while (j--)
		for (i = 0; i < RESYNC_PAGES ; i++)
			safe_put_page(r10_bio->devs[j].bio->bi_io_vec[i].bv_page);
	j = -1;
out_free_bio:
	while ( ++j < nalloc )
		bio_put(r10_bio->devs[j].bio);
	r10bio_pool_free(r10_bio, conf);
	return NULL;
}

static void r10buf_pool_free(void *__r10_bio, void *data)
{
	int i;
	conf_t *conf = data;
	r10bio_t *r10bio = __r10_bio;
	int j;

	for (j=0; j < conf->copies; j++) {
		struct bio *bio = r10bio->devs[j].bio;
		if (bio) {
			for (i = 0; i < RESYNC_PAGES; i++) {
				safe_put_page(bio->bi_io_vec[i].bv_page);
				bio->bi_io_vec[i].bv_page = NULL;
			}
			bio_put(bio);
		}
	}
	r10bio_pool_free(r10bio, conf);
}

static void put_all_bios(conf_t *conf, r10bio_t *r10_bio)
{
	int i;

	for (i = 0; i < conf->copies; i++) {
		struct bio **bio = & r10_bio->devs[i].bio;
		if (*bio && *bio != IO_BLOCKED)
			bio_put(*bio);
		*bio = NULL;
	}
}

static void free_r10bio(r10bio_t *r10_bio)
{
	conf_t *conf = r10_bio->mddev->private;

	/*
	 * Wake up any possible resync thread that waits for the device
	 * to go idle.
	 */
	allow_barrier(conf);

	put_all_bios(conf, r10_bio);
	mempool_free(r10_bio, conf->r10bio_pool);
}

static void put_buf(r10bio_t *r10_bio)
{
	conf_t *conf = r10_bio->mddev->private;

	mempool_free(r10_bio, conf->r10buf_pool);

	lower_barrier(conf);
}

static void reschedule_retry(r10bio_t *r10_bio)
{
	unsigned long flags;
	mddev_t *mddev = r10_bio->mddev;
	conf_t *conf = mddev->private;

	spin_lock_irqsave(&conf->device_lock, flags);
	list_add(&r10_bio->retry_list, &conf->retry_list);
	conf->nr_queued ++;
	spin_unlock_irqrestore(&conf->device_lock, flags);

	/* wake up frozen array... */
	wake_up(&conf->wait_barrier);

	md_wakeup_thread(mddev->thread);
}

/*
 * raid_end_bio_io() is called when we have finished servicing a mirrored
 * operation and are ready to return a success/failure code to the buffer
 * cache layer.
 */
static void raid_end_bio_io(r10bio_t *r10_bio)
{
	struct bio *bio = r10_bio->master_bio;

	bio_endio(bio,
		test_bit(R10BIO_Uptodate, &r10_bio->state) ? 0 : -EIO);
	free_r10bio(r10_bio);
}

/*
 * Update disk head position estimator based on IRQ completion info.
 */
static inline void update_head_pos(int slot, r10bio_t *r10_bio)
{
	conf_t *conf = r10_bio->mddev->private;

	conf->mirrors[r10_bio->devs[slot].devnum].head_position =
		r10_bio->devs[slot].addr + (r10_bio->sectors);
}

static void raid10_end_read_request(struct bio *bio, int error)
{
	int uptodate = test_bit(BIO_UPTODATE, &bio->bi_flags);
	r10bio_t *r10_bio = bio->bi_private;
	int slot, dev;
	conf_t *conf = r10_bio->mddev->private;


	slot = r10_bio->read_slot;
	dev = r10_bio->devs[slot].devnum;
	/*
	 * this branch is our 'one mirror IO has finished' event handler:
	 */
	update_head_pos(slot, r10_bio);

	if (uptodate) {
		/*
		 * Set R10BIO_Uptodate in our master bio, so that
		 * we will return a good error code to the higher
		 * levels even if IO on some other mirrored buffer fails.
		 *
		 * The 'master' represents the composite IO operation to
		 * user-side. So if something waits for IO, then it will
		 * wait for the 'master' bio.
		 */
		set_bit(R10BIO_Uptodate, &r10_bio->state);
		raid_end_bio_io(r10_bio);
	} else {
		/*
		 * oops, read error:
		 */
		char b[BDEVNAME_SIZE];
		if (printk_ratelimit())
			printk(KERN_ERR "md/raid10:%s: %s: rescheduling sector %llu\n",
			       mdname(conf->mddev),
			       bdevname(conf->mirrors[dev].rdev->bdev,b), (unsigned long long)r10_bio->sector);
		reschedule_retry(r10_bio);
	}

	rdev_dec_pending(conf->mirrors[dev].rdev, conf->mddev);
}

static void raid10_end_write_request(struct bio *bio, int error)
{
	int uptodate = test_bit(BIO_UPTODATE, &bio->bi_flags);
	r10bio_t *r10_bio = bio->bi_private;
	int slot, dev;
	conf_t *conf = r10_bio->mddev->private;

	for (slot = 0; slot < conf->copies; slot++)
		if (r10_bio->devs[slot].bio == bio)
			break;
	dev = r10_bio->devs[slot].devnum;

	/*
	 * this branch is our 'one mirror IO has finished' event handler:
	 */
	if (!uptodate) {
		md_error(r10_bio->mddev, conf->mirrors[dev].rdev);
		/* an I/O failed, we can't clear the bitmap */
		set_bit(R10BIO_Degraded, &r10_bio->state);
	} else
		/*
		 * Set R10BIO_Uptodate in our master bio, so that
		 * we will return a good error code for to the higher
		 * levels even if IO on some other mirrored buffer fails.
		 *
		 * The 'master' represents the composite IO operation to
		 * user-side. So if something waits for IO, then it will
		 * wait for the 'master' bio.
		 */
		set_bit(R10BIO_Uptodate, &r10_bio->state);

	update_head_pos(slot, r10_bio);

	/*
	 *
	 * Let's see if all mirrored write operations have finished
	 * already.
	 */
	if (atomic_dec_and_test(&r10_bio->remaining)) {
		/* clear the bitmap if all writes complete successfully */
		bitmap_endwrite(r10_bio->mddev->bitmap, r10_bio->sector,
				r10_bio->sectors,
				!test_bit(R10BIO_Degraded, &r10_bio->state),
				0);
		md_write_end(r10_bio->mddev);
		raid_end_bio_io(r10_bio);
	}

	rdev_dec_pending(conf->mirrors[dev].rdev, conf->mddev);
}


/*
 * RAID10 layout manager
 * Aswell as the chunksize and raid_disks count, there are two
 * parameters: near_copies and far_copies.
 * near_copies * far_copies must be <= raid_disks.
 * Normally one of these will be 1.
 * If both are 1, we get raid0.
 * If near_copies == raid_disks, we get raid1.
 *
 * Chunks are layed out in raid0 style with near_copies copies of the
 * first chunk, followed by near_copies copies of the next chunk and
 * so on.
 * If far_copies > 1, then after 1/far_copies of the array has been assigned
 * as described above, we start again with a device offset of near_copies.
 * So we effectively have another copy of the whole array further down all
 * the drives, but with blocks on different drives.
 * With this layout, and block is never stored twice on the one device.
 *
 * raid10_find_phys finds the sector offset of a given virtual sector
 * on each device that it is on.
 *
 * raid10_find_virt does the reverse mapping, from a device and a
 * sector offset to a virtual address
 */

static void raid10_find_phys(conf_t *conf, r10bio_t *r10bio)
{
	int n,f;
	sector_t sector;
	sector_t chunk;
	sector_t stripe;
	int dev;

	int slot = 0;

	/* now calculate first sector/dev */
	chunk = r10bio->sector >> conf->chunk_shift;
	sector = r10bio->sector & conf->chunk_mask;

	chunk *= conf->near_copies;
	stripe = chunk;
	dev = sector_div(stripe, conf->raid_disks);
	if (conf->far_offset)
		stripe *= conf->far_copies;

	sector += stripe << conf->chunk_shift;

	/* and calculate all the others */
	for (n=0; n < conf->near_copies; n++) {
		int d = dev;
		sector_t s = sector;
		r10bio->devs[slot].addr = sector;
		r10bio->devs[slot].devnum = d;
		slot++;

		for (f = 1; f < conf->far_copies; f++) {
			d += conf->near_copies;
			if (d >= conf->raid_disks)
				d -= conf->raid_disks;
			s += conf->stride;
			r10bio->devs[slot].devnum = d;
			r10bio->devs[slot].addr = s;
			slot++;
		}
		dev++;
		if (dev >= conf->raid_disks) {
			dev = 0;
			sector += (conf->chunk_mask + 1);
		}
	}
	BUG_ON(slot != conf->copies);
}

static sector_t raid10_find_virt(conf_t *conf, sector_t sector, int dev)
{
	sector_t offset, chunk, vchunk;

	offset = sector & conf->chunk_mask;
	if (conf->far_offset) {
		int fc;
		chunk = sector >> conf->chunk_shift;
		fc = sector_div(chunk, conf->far_copies);
		dev -= fc * conf->near_copies;
		if (dev < 0)
			dev += conf->raid_disks;
	} else {
		while (sector >= conf->stride) {
			sector -= conf->stride;
			if (dev < conf->near_copies)
				dev += conf->raid_disks - conf->near_copies;
			else
				dev -= conf->near_copies;
		}
		chunk = sector >> conf->chunk_shift;
	}
	vchunk = chunk * conf->raid_disks + dev;
	sector_div(vchunk, conf->near_copies);
	return (vchunk << conf->chunk_shift) + offset;
}

/**
 *	raid10_mergeable_bvec -- tell bio layer if a two requests can be merged
 *	@q: request queue
 *	@bvm: properties of new bio
 *	@biovec: the request that could be merged to it.
 *
 *	Return amount of bytes we can accept at this offset
 *      If near_copies == raid_disk, there are no striping issues,
 *      but in that case, the function isn't called at all.
 */
static int raid10_mergeable_bvec(struct request_queue *q,
				 struct bvec_merge_data *bvm,
				 struct bio_vec *biovec)
{
	mddev_t *mddev = q->queuedata;
	sector_t sector = bvm->bi_sector + get_start_sect(bvm->bi_bdev);
	int max;
	unsigned int chunk_sectors = mddev->chunk_sectors;
	unsigned int bio_sectors = bvm->bi_size >> 9;

	max =  (chunk_sectors - ((sector & (chunk_sectors - 1)) + bio_sectors)) << 9;
	if (max < 0) max = 0; /* bio_add cannot handle a negative return */
	if (max <= biovec->bv_len && bio_sectors == 0)
		return biovec->bv_len;
	else
		return max;
}

/*
 * This routine returns the disk from which the requested read should
 * be done. There is a per-array 'next expected sequential IO' sector
 * number - if this matches on the next IO then we use the last disk.
 * There is also a per-disk 'last know head position' sector that is
 * maintained from IRQ contexts, both the normal and the resync IO
 * completion handlers update this position correctly. If there is no
 * perfect sequential match then we pick the disk whose head is closest.
 *
 * If there are 2 mirrors in the same 2 devices, performance degrades
 * because position is mirror, not device based.
 *
 * The rdev for the device selected will have nr_pending incremented.
 */

/*
 * FIXME: possibly should rethink readbalancing and do it differently
 * depending on near_copies / far_copies geometry.
 */
static int read_balance(conf_t *conf, r10bio_t *r10_bio)
{
	const sector_t this_sector = r10_bio->sector;
	int disk, slot, nslot;
	const int sectors = r10_bio->sectors;
	sector_t new_distance, current_distance;
	mdk_rdev_t *rdev;

	raid10_find_phys(conf, r10_bio);
	rcu_read_lock();
	/*
	 * Check if we can balance. We can balance on the whole
	 * device if no resync is going on (recovery is ok), or below
	 * the resync window. We take the first readable disk when
	 * above the resync window.
	 */
	if (conf->mddev->recovery_cp < MaxSector
	    && (this_sector + sectors >= conf->next_resync)) {
		/* make sure that disk is operational */
		slot = 0;
		disk = r10_bio->devs[slot].devnum;

		while ((rdev = rcu_dereference(conf->mirrors[disk].rdev)) == NULL ||
		       r10_bio->devs[slot].bio == IO_BLOCKED ||
		       !test_bit(In_sync, &rdev->flags)) {
			slot++;
			if (slot == conf->copies) {
				slot = 0;
				disk = -1;
				break;
			}
			disk = r10_bio->devs[slot].devnum;
		}
		goto rb_out;
	}


	/* make sure the disk is operational */
	slot = 0;
	disk = r10_bio->devs[slot].devnum;
	while ((rdev=rcu_dereference(conf->mirrors[disk].rdev)) == NULL ||
	       r10_bio->devs[slot].bio == IO_BLOCKED ||
	       !test_bit(In_sync, &rdev->flags)) {
		slot ++;
		if (slot == conf->copies) {
			disk = -1;
			goto rb_out;
		}
		disk = r10_bio->devs[slot].devnum;
	}


	current_distance = abs(r10_bio->devs[slot].addr -
			       conf->mirrors[disk].head_position);

	/* Find the disk whose head is closest,
	 * or - for far > 1 - find the closest to partition beginning */

	for (nslot = slot; nslot < conf->copies; nslot++) {
		int ndisk = r10_bio->devs[nslot].devnum;


		if ((rdev=rcu_dereference(conf->mirrors[ndisk].rdev)) == NULL ||
		    r10_bio->devs[nslot].bio == IO_BLOCKED ||
		    !test_bit(In_sync, &rdev->flags))
			continue;

		/* This optimisation is debatable, and completely destroys
		 * sequential read speed for 'far copies' arrays.  So only
		 * keep it for 'near' arrays, and review those later.
		 */
		if (conf->near_copies > 1 && !atomic_read(&rdev->nr_pending)) {
			disk = ndisk;
			slot = nslot;
			break;
		}

		/* for far > 1 always use the lowest address */
		if (conf->far_copies > 1)
			new_distance = r10_bio->devs[nslot].addr;
		else
			new_distance = abs(r10_bio->devs[nslot].addr -
					   conf->mirrors[ndisk].head_position);
		if (new_distance < current_distance) {
			current_distance = new_distance;
			disk = ndisk;
			slot = nslot;
		}
	}

rb_out:
	r10_bio->read_slot = slot;
/*	conf->next_seq_sect = this_sector + sectors;*/

	if (disk >= 0 && (rdev=rcu_dereference(conf->mirrors[disk].rdev))!= NULL)
		atomic_inc(&conf->mirrors[disk].rdev->nr_pending);
	else
		disk = -1;
	rcu_read_unlock();

	return disk;
}

static int raid10_congested(void *data, int bits)
{
	mddev_t *mddev = data;
	conf_t *conf = mddev->private;
	int i, ret = 0;

	if (mddev_congested(mddev, bits))
		return 1;
	rcu_read_lock();
	for (i = 0; i < conf->raid_disks && ret == 0; i++) {
		mdk_rdev_t *rdev = rcu_dereference(conf->mirrors[i].rdev);
		if (rdev && !test_bit(Faulty, &rdev->flags)) {
			struct request_queue *q = bdev_get_queue(rdev->bdev);

			ret |= bdi_congested(&q->backing_dev_info, bits);
		}
	}
	rcu_read_unlock();
	return ret;
}

static void flush_pending_writes(conf_t *conf)
{
	/* Any writes that have been queued but are awaiting
	 * bitmap updates get flushed here.
	 */
	spin_lock_irq(&conf->device_lock);

	if (conf->pending_bio_list.head) {
		struct bio *bio;
		bio = bio_list_get(&conf->pending_bio_list);
<<<<<<< HEAD
		/* Spinlock only taken to quiet a warning */
		spin_lock(conf->mddev->queue->queue_lock);
		blk_remove_plug(conf->mddev->queue);
		spin_unlock(conf->mddev->queue->queue_lock);
=======
>>>>>>> 69d60eb9
		spin_unlock_irq(&conf->device_lock);
		/* flush any pending bitmap writes to disk
		 * before proceeding w/ I/O */
		bitmap_unplug(conf->mddev->bitmap);

		while (bio) { /* submit pending writes */
			struct bio *next = bio->bi_next;
			bio->bi_next = NULL;
			generic_make_request(bio);
			bio = next;
		}
	} else
		spin_unlock_irq(&conf->device_lock);
}

static void md_kick_device(mddev_t *mddev)
{
	blk_flush_plug(current);
	md_wakeup_thread(mddev->thread);
}

/* Barriers....
 * Sometimes we need to suspend IO while we do something else,
 * either some resync/recovery, or reconfigure the array.
 * To do this we raise a 'barrier'.
 * The 'barrier' is a counter that can be raised multiple times
 * to count how many activities are happening which preclude
 * normal IO.
 * We can only raise the barrier if there is no pending IO.
 * i.e. if nr_pending == 0.
 * We choose only to raise the barrier if no-one is waiting for the
 * barrier to go down.  This means that as soon as an IO request
 * is ready, no other operations which require a barrier will start
 * until the IO request has had a chance.
 *
 * So: regular IO calls 'wait_barrier'.  When that returns there
 *    is no backgroup IO happening,  It must arrange to call
 *    allow_barrier when it has finished its IO.
 * backgroup IO calls must call raise_barrier.  Once that returns
 *    there is no normal IO happeing.  It must arrange to call
 *    lower_barrier when the particular background IO completes.
 */

static void raise_barrier(conf_t *conf, int force)
{
	BUG_ON(force && !conf->barrier);
	spin_lock_irq(&conf->resync_lock);

	/* Wait until no block IO is waiting (unless 'force') */
	wait_event_lock_irq(conf->wait_barrier, force || !conf->nr_waiting,
			    conf->resync_lock, md_kick_device(conf->mddev));

	/* block any new IO from starting */
	conf->barrier++;

	/* No wait for all pending IO to complete */
	wait_event_lock_irq(conf->wait_barrier,
			    !conf->nr_pending && conf->barrier < RESYNC_DEPTH,
			    conf->resync_lock, md_kick_device(conf->mddev));

	spin_unlock_irq(&conf->resync_lock);
}

static void lower_barrier(conf_t *conf)
{
	unsigned long flags;
	spin_lock_irqsave(&conf->resync_lock, flags);
	conf->barrier--;
	spin_unlock_irqrestore(&conf->resync_lock, flags);
	wake_up(&conf->wait_barrier);
}

static void wait_barrier(conf_t *conf)
{
	spin_lock_irq(&conf->resync_lock);
	if (conf->barrier) {
		conf->nr_waiting++;
		wait_event_lock_irq(conf->wait_barrier, !conf->barrier,
				    conf->resync_lock,
				    md_kick_device(conf->mddev));
		conf->nr_waiting--;
	}
	conf->nr_pending++;
	spin_unlock_irq(&conf->resync_lock);
}

static void allow_barrier(conf_t *conf)
{
	unsigned long flags;
	spin_lock_irqsave(&conf->resync_lock, flags);
	conf->nr_pending--;
	spin_unlock_irqrestore(&conf->resync_lock, flags);
	wake_up(&conf->wait_barrier);
}

static void freeze_array(conf_t *conf)
{
	/* stop syncio and normal IO and wait for everything to
	 * go quiet.
	 * We increment barrier and nr_waiting, and then
	 * wait until nr_pending match nr_queued+1
	 * This is called in the context of one normal IO request
	 * that has failed. Thus any sync request that might be pending
	 * will be blocked by nr_pending, and we need to wait for
	 * pending IO requests to complete or be queued for re-try.
	 * Thus the number queued (nr_queued) plus this request (1)
	 * must match the number of pending IOs (nr_pending) before
	 * we continue.
	 */
	spin_lock_irq(&conf->resync_lock);
	conf->barrier++;
	conf->nr_waiting++;
	wait_event_lock_irq(conf->wait_barrier,
			    conf->nr_pending == conf->nr_queued+1,
			    conf->resync_lock,
			    ({ flush_pending_writes(conf);
			       md_kick_device(conf->mddev); }));
	spin_unlock_irq(&conf->resync_lock);
}

static void unfreeze_array(conf_t *conf)
{
	/* reverse the effect of the freeze */
	spin_lock_irq(&conf->resync_lock);
	conf->barrier--;
	conf->nr_waiting--;
	wake_up(&conf->wait_barrier);
	spin_unlock_irq(&conf->resync_lock);
}

static int make_request(mddev_t *mddev, struct bio * bio)
{
	conf_t *conf = mddev->private;
	mirror_info_t *mirror;
	r10bio_t *r10_bio;
	struct bio *read_bio;
	int i;
	int chunk_sects = conf->chunk_mask + 1;
	const int rw = bio_data_dir(bio);
	const unsigned long do_sync = (bio->bi_rw & REQ_SYNC);
	const unsigned long do_fua = (bio->bi_rw & REQ_FUA);
	unsigned long flags;
	mdk_rdev_t *blocked_rdev;

	if (unlikely(bio->bi_rw & REQ_FLUSH)) {
		md_flush_request(mddev, bio);
		return 0;
	}

	/* If this request crosses a chunk boundary, we need to
	 * split it.  This will only happen for 1 PAGE (or less) requests.
	 */
	if (unlikely( (bio->bi_sector & conf->chunk_mask) + (bio->bi_size >> 9)
		      > chunk_sects &&
		    conf->near_copies < conf->raid_disks)) {
		struct bio_pair *bp;
		/* Sanity check -- queue functions should prevent this happening */
		if (bio->bi_vcnt != 1 ||
		    bio->bi_idx != 0)
			goto bad_map;
		/* This is a one page bio that upper layers
		 * refuse to split for us, so we need to split it.
		 */
		bp = bio_split(bio,
			       chunk_sects - (bio->bi_sector & (chunk_sects - 1)) );

		/* Each of these 'make_request' calls will call 'wait_barrier'.
		 * If the first succeeds but the second blocks due to the resync
		 * thread raising the barrier, we will deadlock because the
		 * IO to the underlying device will be queued in generic_make_request
		 * and will never complete, so will never reduce nr_pending.
		 * So increment nr_waiting here so no new raise_barriers will
		 * succeed, and so the second wait_barrier cannot block.
		 */
		spin_lock_irq(&conf->resync_lock);
		conf->nr_waiting++;
		spin_unlock_irq(&conf->resync_lock);

		if (make_request(mddev, &bp->bio1))
			generic_make_request(&bp->bio1);
		if (make_request(mddev, &bp->bio2))
			generic_make_request(&bp->bio2);

		spin_lock_irq(&conf->resync_lock);
		conf->nr_waiting--;
		wake_up(&conf->wait_barrier);
		spin_unlock_irq(&conf->resync_lock);

		bio_pair_release(bp);
		return 0;
	bad_map:
		printk("md/raid10:%s: make_request bug: can't convert block across chunks"
		       " or bigger than %dk %llu %d\n", mdname(mddev), chunk_sects/2,
		       (unsigned long long)bio->bi_sector, bio->bi_size >> 10);

		bio_io_error(bio);
		return 0;
	}

	md_write_start(mddev, bio);

	/*
	 * Register the new request and wait if the reconstruction
	 * thread has put up a bar for new requests.
	 * Continue immediately if no resync is active currently.
	 */
	wait_barrier(conf);

	r10_bio = mempool_alloc(conf->r10bio_pool, GFP_NOIO);

	r10_bio->master_bio = bio;
	r10_bio->sectors = bio->bi_size >> 9;

	r10_bio->mddev = mddev;
	r10_bio->sector = bio->bi_sector;
	r10_bio->state = 0;

	if (rw == READ) {
		/*
		 * read balancing logic:
		 */
		int disk = read_balance(conf, r10_bio);
		int slot = r10_bio->read_slot;
		if (disk < 0) {
			raid_end_bio_io(r10_bio);
			return 0;
		}
		mirror = conf->mirrors + disk;

		read_bio = bio_clone_mddev(bio, GFP_NOIO, mddev);

		r10_bio->devs[slot].bio = read_bio;

		read_bio->bi_sector = r10_bio->devs[slot].addr +
			mirror->rdev->data_offset;
		read_bio->bi_bdev = mirror->rdev->bdev;
		read_bio->bi_end_io = raid10_end_read_request;
		read_bio->bi_rw = READ | do_sync;
		read_bio->bi_private = r10_bio;

		generic_make_request(read_bio);
		return 0;
	}

	/*
	 * WRITE:
	 */
	/* first select target devices under rcu_lock and
	 * inc refcount on their rdev.  Record them by setting
	 * bios[x] to bio
	 */
	raid10_find_phys(conf, r10_bio);
 retry_write:
	blocked_rdev = NULL;
	rcu_read_lock();
	for (i = 0;  i < conf->copies; i++) {
		int d = r10_bio->devs[i].devnum;
		mdk_rdev_t *rdev = rcu_dereference(conf->mirrors[d].rdev);
		if (rdev && unlikely(test_bit(Blocked, &rdev->flags))) {
			atomic_inc(&rdev->nr_pending);
			blocked_rdev = rdev;
			break;
		}
		if (rdev && !test_bit(Faulty, &rdev->flags)) {
			atomic_inc(&rdev->nr_pending);
			r10_bio->devs[i].bio = bio;
		} else {
			r10_bio->devs[i].bio = NULL;
			set_bit(R10BIO_Degraded, &r10_bio->state);
		}
	}
	rcu_read_unlock();

	if (unlikely(blocked_rdev)) {
		/* Have to wait for this device to get unblocked, then retry */
		int j;
		int d;

		for (j = 0; j < i; j++)
			if (r10_bio->devs[j].bio) {
				d = r10_bio->devs[j].devnum;
				rdev_dec_pending(conf->mirrors[d].rdev, mddev);
			}
		allow_barrier(conf);
		md_wait_for_blocked_rdev(blocked_rdev, mddev);
		wait_barrier(conf);
		goto retry_write;
	}

	atomic_set(&r10_bio->remaining, 1);
	bitmap_startwrite(mddev->bitmap, bio->bi_sector, r10_bio->sectors, 0);

	for (i = 0; i < conf->copies; i++) {
		struct bio *mbio;
		int d = r10_bio->devs[i].devnum;
		if (!r10_bio->devs[i].bio)
			continue;

		mbio = bio_clone_mddev(bio, GFP_NOIO, mddev);
		r10_bio->devs[i].bio = mbio;

		mbio->bi_sector	= r10_bio->devs[i].addr+
			conf->mirrors[d].rdev->data_offset;
		mbio->bi_bdev = conf->mirrors[d].rdev->bdev;
		mbio->bi_end_io	= raid10_end_write_request;
		mbio->bi_rw = WRITE | do_sync | do_fua;
		mbio->bi_private = r10_bio;

		atomic_inc(&r10_bio->remaining);
		spin_lock_irqsave(&conf->device_lock, flags);
		bio_list_add(&conf->pending_bio_list, mbio);
<<<<<<< HEAD
		blk_plug_device_unlocked(mddev->queue);
=======
>>>>>>> 69d60eb9
		spin_unlock_irqrestore(&conf->device_lock, flags);
	}

	if (atomic_dec_and_test(&r10_bio->remaining)) {
		/* This matches the end of raid10_end_write_request() */
		bitmap_endwrite(r10_bio->mddev->bitmap, r10_bio->sector,
				r10_bio->sectors,
				!test_bit(R10BIO_Degraded, &r10_bio->state),
				0);
		md_write_end(mddev);
		raid_end_bio_io(r10_bio);
	}

	/* In case raid10d snuck in to freeze_array */
	wake_up(&conf->wait_barrier);

	if (do_sync || !mddev->bitmap)
		md_wakeup_thread(mddev->thread);

	return 0;
}

static void status(struct seq_file *seq, mddev_t *mddev)
{
	conf_t *conf = mddev->private;
	int i;

	if (conf->near_copies < conf->raid_disks)
		seq_printf(seq, " %dK chunks", mddev->chunk_sectors / 2);
	if (conf->near_copies > 1)
		seq_printf(seq, " %d near-copies", conf->near_copies);
	if (conf->far_copies > 1) {
		if (conf->far_offset)
			seq_printf(seq, " %d offset-copies", conf->far_copies);
		else
			seq_printf(seq, " %d far-copies", conf->far_copies);
	}
	seq_printf(seq, " [%d/%d] [", conf->raid_disks,
					conf->raid_disks - mddev->degraded);
	for (i = 0; i < conf->raid_disks; i++)
		seq_printf(seq, "%s",
			      conf->mirrors[i].rdev &&
			      test_bit(In_sync, &conf->mirrors[i].rdev->flags) ? "U" : "_");
	seq_printf(seq, "]");
}

static void error(mddev_t *mddev, mdk_rdev_t *rdev)
{
	char b[BDEVNAME_SIZE];
	conf_t *conf = mddev->private;

	/*
	 * If it is not operational, then we have already marked it as dead
	 * else if it is the last working disks, ignore the error, let the
	 * next level up know.
	 * else mark the drive as failed
	 */
	if (test_bit(In_sync, &rdev->flags)
	    && conf->raid_disks-mddev->degraded == 1)
		/*
		 * Don't fail the drive, just return an IO error.
		 * The test should really be more sophisticated than
		 * "working_disks == 1", but it isn't critical, and
		 * can wait until we do more sophisticated "is the drive
		 * really dead" tests...
		 */
		return;
	if (test_and_clear_bit(In_sync, &rdev->flags)) {
		unsigned long flags;
		spin_lock_irqsave(&conf->device_lock, flags);
		mddev->degraded++;
		spin_unlock_irqrestore(&conf->device_lock, flags);
		/*
		 * if recovery is running, make sure it aborts.
		 */
		set_bit(MD_RECOVERY_INTR, &mddev->recovery);
	}
	set_bit(Faulty, &rdev->flags);
	set_bit(MD_CHANGE_DEVS, &mddev->flags);
	printk(KERN_ALERT
	       "md/raid10:%s: Disk failure on %s, disabling device.\n"
	       "md/raid10:%s: Operation continuing on %d devices.\n",
	       mdname(mddev), bdevname(rdev->bdev, b),
	       mdname(mddev), conf->raid_disks - mddev->degraded);
}

static void print_conf(conf_t *conf)
{
	int i;
	mirror_info_t *tmp;

	printk(KERN_DEBUG "RAID10 conf printout:\n");
	if (!conf) {
		printk(KERN_DEBUG "(!conf)\n");
		return;
	}
	printk(KERN_DEBUG " --- wd:%d rd:%d\n", conf->raid_disks - conf->mddev->degraded,
		conf->raid_disks);

	for (i = 0; i < conf->raid_disks; i++) {
		char b[BDEVNAME_SIZE];
		tmp = conf->mirrors + i;
		if (tmp->rdev)
			printk(KERN_DEBUG " disk %d, wo:%d, o:%d, dev:%s\n",
				i, !test_bit(In_sync, &tmp->rdev->flags),
			        !test_bit(Faulty, &tmp->rdev->flags),
				bdevname(tmp->rdev->bdev,b));
	}
}

static void close_sync(conf_t *conf)
{
	wait_barrier(conf);
	allow_barrier(conf);

	mempool_destroy(conf->r10buf_pool);
	conf->r10buf_pool = NULL;
}

/* check if there are enough drives for
 * every block to appear on atleast one
 */
static int enough(conf_t *conf)
{
	int first = 0;

	do {
		int n = conf->copies;
		int cnt = 0;
		while (n--) {
			if (conf->mirrors[first].rdev)
				cnt++;
			first = (first+1) % conf->raid_disks;
		}
		if (cnt == 0)
			return 0;
	} while (first != 0);
	return 1;
}

static int raid10_spare_active(mddev_t *mddev)
{
	int i;
	conf_t *conf = mddev->private;
	mirror_info_t *tmp;
	int count = 0;
	unsigned long flags;

	/*
	 * Find all non-in_sync disks within the RAID10 configuration
	 * and mark them in_sync
	 */
	for (i = 0; i < conf->raid_disks; i++) {
		tmp = conf->mirrors + i;
		if (tmp->rdev
		    && !test_bit(Faulty, &tmp->rdev->flags)
		    && !test_and_set_bit(In_sync, &tmp->rdev->flags)) {
			count++;
			sysfs_notify_dirent(tmp->rdev->sysfs_state);
		}
	}
	spin_lock_irqsave(&conf->device_lock, flags);
	mddev->degraded -= count;
	spin_unlock_irqrestore(&conf->device_lock, flags);

	print_conf(conf);
	return count;
}


static int raid10_add_disk(mddev_t *mddev, mdk_rdev_t *rdev)
{
	conf_t *conf = mddev->private;
	int err = -EEXIST;
	int mirror;
	mirror_info_t *p;
	int first = 0;
	int last = conf->raid_disks - 1;

	if (mddev->recovery_cp < MaxSector)
		/* only hot-add to in-sync arrays, as recovery is
		 * very different from resync
		 */
		return -EBUSY;
	if (!enough(conf))
		return -EINVAL;

	if (rdev->raid_disk >= 0)
		first = last = rdev->raid_disk;

	if (rdev->saved_raid_disk >= 0 &&
	    rdev->saved_raid_disk >= first &&
	    conf->mirrors[rdev->saved_raid_disk].rdev == NULL)
		mirror = rdev->saved_raid_disk;
	else
		mirror = first;
	for ( ; mirror <= last ; mirror++)
		if ( !(p=conf->mirrors+mirror)->rdev) {

			disk_stack_limits(mddev->gendisk, rdev->bdev,
					  rdev->data_offset << 9);
			/* as we don't honour merge_bvec_fn, we must
			 * never risk violating it, so limit
			 * ->max_segments to one lying with a single
			 * page, as a one page request is never in
			 * violation.
			 */
			if (rdev->bdev->bd_disk->queue->merge_bvec_fn) {
				blk_queue_max_segments(mddev->queue, 1);
				blk_queue_segment_boundary(mddev->queue,
							   PAGE_CACHE_SIZE - 1);
			}

			p->head_position = 0;
			rdev->raid_disk = mirror;
			err = 0;
			if (rdev->saved_raid_disk != mirror)
				conf->fullsync = 1;
			rcu_assign_pointer(p->rdev, rdev);
			break;
		}

	md_integrity_add_rdev(rdev, mddev);
	print_conf(conf);
	return err;
}

static int raid10_remove_disk(mddev_t *mddev, int number)
{
	conf_t *conf = mddev->private;
	int err = 0;
	mdk_rdev_t *rdev;
	mirror_info_t *p = conf->mirrors+ number;

	print_conf(conf);
	rdev = p->rdev;
	if (rdev) {
		if (test_bit(In_sync, &rdev->flags) ||
		    atomic_read(&rdev->nr_pending)) {
			err = -EBUSY;
			goto abort;
		}
		/* Only remove faulty devices in recovery
		 * is not possible.
		 */
		if (!test_bit(Faulty, &rdev->flags) &&
		    enough(conf)) {
			err = -EBUSY;
			goto abort;
		}
		p->rdev = NULL;
		synchronize_rcu();
		if (atomic_read(&rdev->nr_pending)) {
			/* lost the race, try later */
			err = -EBUSY;
			p->rdev = rdev;
			goto abort;
		}
		md_integrity_register(mddev);
	}
abort:

	print_conf(conf);
	return err;
}


static void end_sync_read(struct bio *bio, int error)
{
	r10bio_t *r10_bio = bio->bi_private;
	conf_t *conf = r10_bio->mddev->private;
	int i,d;

	for (i=0; i<conf->copies; i++)
		if (r10_bio->devs[i].bio == bio)
			break;
	BUG_ON(i == conf->copies);
	update_head_pos(i, r10_bio);
	d = r10_bio->devs[i].devnum;

	if (test_bit(BIO_UPTODATE, &bio->bi_flags))
		set_bit(R10BIO_Uptodate, &r10_bio->state);
	else {
		atomic_add(r10_bio->sectors,
			   &conf->mirrors[d].rdev->corrected_errors);
		if (!test_bit(MD_RECOVERY_SYNC, &conf->mddev->recovery))
			md_error(r10_bio->mddev,
				 conf->mirrors[d].rdev);
	}

	/* for reconstruct, we always reschedule after a read.
	 * for resync, only after all reads
	 */
	rdev_dec_pending(conf->mirrors[d].rdev, conf->mddev);
	if (test_bit(R10BIO_IsRecover, &r10_bio->state) ||
	    atomic_dec_and_test(&r10_bio->remaining)) {
		/* we have read all the blocks,
		 * do the comparison in process context in raid10d
		 */
		reschedule_retry(r10_bio);
	}
}

static void end_sync_write(struct bio *bio, int error)
{
	int uptodate = test_bit(BIO_UPTODATE, &bio->bi_flags);
	r10bio_t *r10_bio = bio->bi_private;
	mddev_t *mddev = r10_bio->mddev;
	conf_t *conf = mddev->private;
	int i,d;

	for (i = 0; i < conf->copies; i++)
		if (r10_bio->devs[i].bio == bio)
			break;
	d = r10_bio->devs[i].devnum;

	if (!uptodate)
		md_error(mddev, conf->mirrors[d].rdev);

	update_head_pos(i, r10_bio);

	rdev_dec_pending(conf->mirrors[d].rdev, mddev);
	while (atomic_dec_and_test(&r10_bio->remaining)) {
		if (r10_bio->master_bio == NULL) {
			/* the primary of several recovery bios */
			sector_t s = r10_bio->sectors;
			put_buf(r10_bio);
			md_done_sync(mddev, s, 1);
			break;
		} else {
			r10bio_t *r10_bio2 = (r10bio_t *)r10_bio->master_bio;
			put_buf(r10_bio);
			r10_bio = r10_bio2;
		}
	}
}

/*
 * Note: sync and recover and handled very differently for raid10
 * This code is for resync.
 * For resync, we read through virtual addresses and read all blocks.
 * If there is any error, we schedule a write.  The lowest numbered
 * drive is authoritative.
 * However requests come for physical address, so we need to map.
 * For every physical address there are raid_disks/copies virtual addresses,
 * which is always are least one, but is not necessarly an integer.
 * This means that a physical address can span multiple chunks, so we may
 * have to submit multiple io requests for a single sync request.
 */
/*
 * We check if all blocks are in-sync and only write to blocks that
 * aren't in sync
 */
static void sync_request_write(mddev_t *mddev, r10bio_t *r10_bio)
{
	conf_t *conf = mddev->private;
	int i, first;
	struct bio *tbio, *fbio;

	atomic_set(&r10_bio->remaining, 1);

	/* find the first device with a block */
	for (i=0; i<conf->copies; i++)
		if (test_bit(BIO_UPTODATE, &r10_bio->devs[i].bio->bi_flags))
			break;

	if (i == conf->copies)
		goto done;

	first = i;
	fbio = r10_bio->devs[i].bio;

	/* now find blocks with errors */
	for (i=0 ; i < conf->copies ; i++) {
		int  j, d;
		int vcnt = r10_bio->sectors >> (PAGE_SHIFT-9);

		tbio = r10_bio->devs[i].bio;

		if (tbio->bi_end_io != end_sync_read)
			continue;
		if (i == first)
			continue;
		if (test_bit(BIO_UPTODATE, &r10_bio->devs[i].bio->bi_flags)) {
			/* We know that the bi_io_vec layout is the same for
			 * both 'first' and 'i', so we just compare them.
			 * All vec entries are PAGE_SIZE;
			 */
			for (j = 0; j < vcnt; j++)
				if (memcmp(page_address(fbio->bi_io_vec[j].bv_page),
					   page_address(tbio->bi_io_vec[j].bv_page),
					   PAGE_SIZE))
					break;
			if (j == vcnt)
				continue;
			mddev->resync_mismatches += r10_bio->sectors;
		}
		if (test_bit(MD_RECOVERY_CHECK, &mddev->recovery))
			/* Don't fix anything. */
			continue;
		/* Ok, we need to write this bio
		 * First we need to fixup bv_offset, bv_len and
		 * bi_vecs, as the read request might have corrupted these
		 */
		tbio->bi_vcnt = vcnt;
		tbio->bi_size = r10_bio->sectors << 9;
		tbio->bi_idx = 0;
		tbio->bi_phys_segments = 0;
		tbio->bi_flags &= ~(BIO_POOL_MASK - 1);
		tbio->bi_flags |= 1 << BIO_UPTODATE;
		tbio->bi_next = NULL;
		tbio->bi_rw = WRITE;
		tbio->bi_private = r10_bio;
		tbio->bi_sector = r10_bio->devs[i].addr;

		for (j=0; j < vcnt ; j++) {
			tbio->bi_io_vec[j].bv_offset = 0;
			tbio->bi_io_vec[j].bv_len = PAGE_SIZE;

			memcpy(page_address(tbio->bi_io_vec[j].bv_page),
			       page_address(fbio->bi_io_vec[j].bv_page),
			       PAGE_SIZE);
		}
		tbio->bi_end_io = end_sync_write;

		d = r10_bio->devs[i].devnum;
		atomic_inc(&conf->mirrors[d].rdev->nr_pending);
		atomic_inc(&r10_bio->remaining);
		md_sync_acct(conf->mirrors[d].rdev->bdev, tbio->bi_size >> 9);

		tbio->bi_sector += conf->mirrors[d].rdev->data_offset;
		tbio->bi_bdev = conf->mirrors[d].rdev->bdev;
		generic_make_request(tbio);
	}

done:
	if (atomic_dec_and_test(&r10_bio->remaining)) {
		md_done_sync(mddev, r10_bio->sectors, 1);
		put_buf(r10_bio);
	}
}

/*
 * Now for the recovery code.
 * Recovery happens across physical sectors.
 * We recover all non-is_sync drives by finding the virtual address of
 * each, and then choose a working drive that also has that virt address.
 * There is a separate r10_bio for each non-in_sync drive.
 * Only the first two slots are in use. The first for reading,
 * The second for writing.
 *
 */

static void recovery_request_write(mddev_t *mddev, r10bio_t *r10_bio)
{
	conf_t *conf = mddev->private;
	int i, d;
	struct bio *bio, *wbio;


	/* move the pages across to the second bio
	 * and submit the write request
	 */
	bio = r10_bio->devs[0].bio;
	wbio = r10_bio->devs[1].bio;
	for (i=0; i < wbio->bi_vcnt; i++) {
		struct page *p = bio->bi_io_vec[i].bv_page;
		bio->bi_io_vec[i].bv_page = wbio->bi_io_vec[i].bv_page;
		wbio->bi_io_vec[i].bv_page = p;
	}
	d = r10_bio->devs[1].devnum;

	atomic_inc(&conf->mirrors[d].rdev->nr_pending);
	md_sync_acct(conf->mirrors[d].rdev->bdev, wbio->bi_size >> 9);
	if (test_bit(R10BIO_Uptodate, &r10_bio->state))
		generic_make_request(wbio);
	else
		bio_endio(wbio, -EIO);
}


/*
 * Used by fix_read_error() to decay the per rdev read_errors.
 * We halve the read error count for every hour that has elapsed
 * since the last recorded read error.
 *
 */
static void check_decay_read_errors(mddev_t *mddev, mdk_rdev_t *rdev)
{
	struct timespec cur_time_mon;
	unsigned long hours_since_last;
	unsigned int read_errors = atomic_read(&rdev->read_errors);

	ktime_get_ts(&cur_time_mon);

	if (rdev->last_read_error.tv_sec == 0 &&
	    rdev->last_read_error.tv_nsec == 0) {
		/* first time we've seen a read error */
		rdev->last_read_error = cur_time_mon;
		return;
	}

	hours_since_last = (cur_time_mon.tv_sec -
			    rdev->last_read_error.tv_sec) / 3600;

	rdev->last_read_error = cur_time_mon;

	/*
	 * if hours_since_last is > the number of bits in read_errors
	 * just set read errors to 0. We do this to avoid
	 * overflowing the shift of read_errors by hours_since_last.
	 */
	if (hours_since_last >= 8 * sizeof(read_errors))
		atomic_set(&rdev->read_errors, 0);
	else
		atomic_set(&rdev->read_errors, read_errors >> hours_since_last);
}

/*
 * This is a kernel thread which:
 *
 *	1.	Retries failed read operations on working mirrors.
 *	2.	Updates the raid superblock when problems encounter.
 *	3.	Performs writes following reads for array synchronising.
 */

static void fix_read_error(conf_t *conf, mddev_t *mddev, r10bio_t *r10_bio)
{
	int sect = 0; /* Offset from r10_bio->sector */
	int sectors = r10_bio->sectors;
	mdk_rdev_t*rdev;
	int max_read_errors = atomic_read(&mddev->max_corr_read_errors);
	int d = r10_bio->devs[r10_bio->read_slot].devnum;

	rcu_read_lock();
	rdev = rcu_dereference(conf->mirrors[d].rdev);
	if (rdev) { /* If rdev is not NULL */
		char b[BDEVNAME_SIZE];
		int cur_read_error_count = 0;

		bdevname(rdev->bdev, b);

		if (test_bit(Faulty, &rdev->flags)) {
			rcu_read_unlock();
			/* drive has already been failed, just ignore any
			   more fix_read_error() attempts */
			return;
		}

		check_decay_read_errors(mddev, rdev);
		atomic_inc(&rdev->read_errors);
		cur_read_error_count = atomic_read(&rdev->read_errors);
		if (cur_read_error_count > max_read_errors) {
			rcu_read_unlock();
			printk(KERN_NOTICE
			       "md/raid10:%s: %s: Raid device exceeded "
			       "read_error threshold "
			       "[cur %d:max %d]\n",
			       mdname(mddev),
			       b, cur_read_error_count, max_read_errors);
			printk(KERN_NOTICE
			       "md/raid10:%s: %s: Failing raid "
			       "device\n", mdname(mddev), b);
			md_error(mddev, conf->mirrors[d].rdev);
			return;
		}
	}
	rcu_read_unlock();

	while(sectors) {
		int s = sectors;
		int sl = r10_bio->read_slot;
		int success = 0;
		int start;

		if (s > (PAGE_SIZE>>9))
			s = PAGE_SIZE >> 9;

		rcu_read_lock();
		do {
			d = r10_bio->devs[sl].devnum;
			rdev = rcu_dereference(conf->mirrors[d].rdev);
			if (rdev &&
			    test_bit(In_sync, &rdev->flags)) {
				atomic_inc(&rdev->nr_pending);
				rcu_read_unlock();
				success = sync_page_io(rdev,
						       r10_bio->devs[sl].addr +
						       sect,
						       s<<9,
						       conf->tmppage, READ, false);
				rdev_dec_pending(rdev, mddev);
				rcu_read_lock();
				if (success)
					break;
			}
			sl++;
			if (sl == conf->copies)
				sl = 0;
		} while (!success && sl != r10_bio->read_slot);
		rcu_read_unlock();

		if (!success) {
			/* Cannot read from anywhere -- bye bye array */
			int dn = r10_bio->devs[r10_bio->read_slot].devnum;
			md_error(mddev, conf->mirrors[dn].rdev);
			break;
		}

		start = sl;
		/* write it back and re-read */
		rcu_read_lock();
		while (sl != r10_bio->read_slot) {
			char b[BDEVNAME_SIZE];

			if (sl==0)
				sl = conf->copies;
			sl--;
			d = r10_bio->devs[sl].devnum;
			rdev = rcu_dereference(conf->mirrors[d].rdev);
			if (rdev &&
			    test_bit(In_sync, &rdev->flags)) {
				atomic_inc(&rdev->nr_pending);
				rcu_read_unlock();
				atomic_add(s, &rdev->corrected_errors);
				if (sync_page_io(rdev,
						 r10_bio->devs[sl].addr +
						 sect,
						 s<<9, conf->tmppage, WRITE, false)
				    == 0) {
					/* Well, this device is dead */
					printk(KERN_NOTICE
					       "md/raid10:%s: read correction "
					       "write failed"
					       " (%d sectors at %llu on %s)\n",
					       mdname(mddev), s,
					       (unsigned long long)(sect+
					       rdev->data_offset),
					       bdevname(rdev->bdev, b));
					printk(KERN_NOTICE "md/raid10:%s: %s: failing "
					       "drive\n",
					       mdname(mddev),
					       bdevname(rdev->bdev, b));
					md_error(mddev, rdev);
				}
				rdev_dec_pending(rdev, mddev);
				rcu_read_lock();
			}
		}
		sl = start;
		while (sl != r10_bio->read_slot) {

			if (sl==0)
				sl = conf->copies;
			sl--;
			d = r10_bio->devs[sl].devnum;
			rdev = rcu_dereference(conf->mirrors[d].rdev);
			if (rdev &&
			    test_bit(In_sync, &rdev->flags)) {
				char b[BDEVNAME_SIZE];
				atomic_inc(&rdev->nr_pending);
				rcu_read_unlock();
				if (sync_page_io(rdev,
						 r10_bio->devs[sl].addr +
						 sect,
						 s<<9, conf->tmppage,
						 READ, false) == 0) {
					/* Well, this device is dead */
					printk(KERN_NOTICE
					       "md/raid10:%s: unable to read back "
					       "corrected sectors"
					       " (%d sectors at %llu on %s)\n",
					       mdname(mddev), s,
					       (unsigned long long)(sect+
						    rdev->data_offset),
					       bdevname(rdev->bdev, b));
					printk(KERN_NOTICE "md/raid10:%s: %s: failing drive\n",
					       mdname(mddev),
					       bdevname(rdev->bdev, b));

					md_error(mddev, rdev);
				} else {
					printk(KERN_INFO
					       "md/raid10:%s: read error corrected"
					       " (%d sectors at %llu on %s)\n",
					       mdname(mddev), s,
					       (unsigned long long)(sect+
					            rdev->data_offset),
					       bdevname(rdev->bdev, b));
				}

				rdev_dec_pending(rdev, mddev);
				rcu_read_lock();
			}
		}
		rcu_read_unlock();

		sectors -= s;
		sect += s;
	}
}

static void raid10d(mddev_t *mddev)
{
	r10bio_t *r10_bio;
	struct bio *bio;
	unsigned long flags;
	conf_t *conf = mddev->private;
	struct list_head *head = &conf->retry_list;
	mdk_rdev_t *rdev;

	md_check_recovery(mddev);

	for (;;) {
		char b[BDEVNAME_SIZE];

		flush_pending_writes(conf);

		spin_lock_irqsave(&conf->device_lock, flags);
		if (list_empty(head)) {
			spin_unlock_irqrestore(&conf->device_lock, flags);
			break;
		}
		r10_bio = list_entry(head->prev, r10bio_t, retry_list);
		list_del(head->prev);
		conf->nr_queued--;
		spin_unlock_irqrestore(&conf->device_lock, flags);

		mddev = r10_bio->mddev;
		conf = mddev->private;
		if (test_bit(R10BIO_IsSync, &r10_bio->state))
			sync_request_write(mddev, r10_bio);
		else if (test_bit(R10BIO_IsRecover, &r10_bio->state))
			recovery_request_write(mddev, r10_bio);
		else {
			int mirror;
			/* we got a read error. Maybe the drive is bad.  Maybe just
			 * the block and we can fix it.
			 * We freeze all other IO, and try reading the block from
			 * other devices.  When we find one, we re-write
			 * and check it that fixes the read error.
			 * This is all done synchronously while the array is
			 * frozen.
			 */
			if (mddev->ro == 0) {
				freeze_array(conf);
				fix_read_error(conf, mddev, r10_bio);
				unfreeze_array(conf);
			}

			bio = r10_bio->devs[r10_bio->read_slot].bio;
			r10_bio->devs[r10_bio->read_slot].bio =
				mddev->ro ? IO_BLOCKED : NULL;
			mirror = read_balance(conf, r10_bio);
			if (mirror == -1) {
				printk(KERN_ALERT "md/raid10:%s: %s: unrecoverable I/O"
				       " read error for block %llu\n",
				       mdname(mddev),
				       bdevname(bio->bi_bdev,b),
				       (unsigned long long)r10_bio->sector);
				raid_end_bio_io(r10_bio);
				bio_put(bio);
			} else {
				const unsigned long do_sync = (r10_bio->master_bio->bi_rw & REQ_SYNC);
				bio_put(bio);
				rdev = conf->mirrors[mirror].rdev;
				if (printk_ratelimit())
					printk(KERN_ERR "md/raid10:%s: %s: redirecting sector %llu to"
					       " another mirror\n",
					       mdname(mddev),
					       bdevname(rdev->bdev,b),
					       (unsigned long long)r10_bio->sector);
				bio = bio_clone_mddev(r10_bio->master_bio,
						      GFP_NOIO, mddev);
				r10_bio->devs[r10_bio->read_slot].bio = bio;
				bio->bi_sector = r10_bio->devs[r10_bio->read_slot].addr
					+ rdev->data_offset;
				bio->bi_bdev = rdev->bdev;
				bio->bi_rw = READ | do_sync;
				bio->bi_private = r10_bio;
				bio->bi_end_io = raid10_end_read_request;
				generic_make_request(bio);
			}
		}
		cond_resched();
	}
}


static int init_resync(conf_t *conf)
{
	int buffs;

	buffs = RESYNC_WINDOW / RESYNC_BLOCK_SIZE;
	BUG_ON(conf->r10buf_pool);
	conf->r10buf_pool = mempool_create(buffs, r10buf_pool_alloc, r10buf_pool_free, conf);
	if (!conf->r10buf_pool)
		return -ENOMEM;
	conf->next_resync = 0;
	return 0;
}

/*
 * perform a "sync" on one "block"
 *
 * We need to make sure that no normal I/O request - particularly write
 * requests - conflict with active sync requests.
 *
 * This is achieved by tracking pending requests and a 'barrier' concept
 * that can be installed to exclude normal IO requests.
 *
 * Resync and recovery are handled very differently.
 * We differentiate by looking at MD_RECOVERY_SYNC in mddev->recovery.
 *
 * For resync, we iterate over virtual addresses, read all copies,
 * and update if there are differences.  If only one copy is live,
 * skip it.
 * For recovery, we iterate over physical addresses, read a good
 * value for each non-in_sync drive, and over-write.
 *
 * So, for recovery we may have several outstanding complex requests for a
 * given address, one for each out-of-sync device.  We model this by allocating
 * a number of r10_bio structures, one for each out-of-sync device.
 * As we setup these structures, we collect all bio's together into a list
 * which we then process collectively to add pages, and then process again
 * to pass to generic_make_request.
 *
 * The r10_bio structures are linked using a borrowed master_bio pointer.
 * This link is counted in ->remaining.  When the r10_bio that points to NULL
 * has its remaining count decremented to 0, the whole complex operation
 * is complete.
 *
 */

static sector_t sync_request(mddev_t *mddev, sector_t sector_nr, int *skipped, int go_faster)
{
	conf_t *conf = mddev->private;
	r10bio_t *r10_bio;
	struct bio *biolist = NULL, *bio;
	sector_t max_sector, nr_sectors;
	int disk;
	int i;
	int max_sync;
	sector_t sync_blocks;

	sector_t sectors_skipped = 0;
	int chunks_skipped = 0;

	if (!conf->r10buf_pool)
		if (init_resync(conf))
			return 0;

 skipped:
	max_sector = mddev->dev_sectors;
	if (test_bit(MD_RECOVERY_SYNC, &mddev->recovery))
		max_sector = mddev->resync_max_sectors;
	if (sector_nr >= max_sector) {
		/* If we aborted, we need to abort the
		 * sync on the 'current' bitmap chucks (there can
		 * be several when recovering multiple devices).
		 * as we may have started syncing it but not finished.
		 * We can find the current address in
		 * mddev->curr_resync, but for recovery,
		 * we need to convert that to several
		 * virtual addresses.
		 */
		if (mddev->curr_resync < max_sector) { /* aborted */
			if (test_bit(MD_RECOVERY_SYNC, &mddev->recovery))
				bitmap_end_sync(mddev->bitmap, mddev->curr_resync,
						&sync_blocks, 1);
			else for (i=0; i<conf->raid_disks; i++) {
				sector_t sect =
					raid10_find_virt(conf, mddev->curr_resync, i);
				bitmap_end_sync(mddev->bitmap, sect,
						&sync_blocks, 1);
			}
		} else /* completed sync */
			conf->fullsync = 0;

		bitmap_close_sync(mddev->bitmap);
		close_sync(conf);
		*skipped = 1;
		return sectors_skipped;
	}
	if (chunks_skipped >= conf->raid_disks) {
		/* if there has been nothing to do on any drive,
		 * then there is nothing to do at all..
		 */
		*skipped = 1;
		return (max_sector - sector_nr) + sectors_skipped;
	}

	if (max_sector > mddev->resync_max)
		max_sector = mddev->resync_max; /* Don't do IO beyond here */

	/* make sure whole request will fit in a chunk - if chunks
	 * are meaningful
	 */
	if (conf->near_copies < conf->raid_disks &&
	    max_sector > (sector_nr | conf->chunk_mask))
		max_sector = (sector_nr | conf->chunk_mask) + 1;
	/*
	 * If there is non-resync activity waiting for us then
	 * put in a delay to throttle resync.
	 */
	if (!go_faster && conf->nr_waiting)
		msleep_interruptible(1000);

	/* Again, very different code for resync and recovery.
	 * Both must result in an r10bio with a list of bios that
	 * have bi_end_io, bi_sector, bi_bdev set,
	 * and bi_private set to the r10bio.
	 * For recovery, we may actually create several r10bios
	 * with 2 bios in each, that correspond to the bios in the main one.
	 * In this case, the subordinate r10bios link back through a
	 * borrowed master_bio pointer, and the counter in the master
	 * includes a ref from each subordinate.
	 */
	/* First, we decide what to do and set ->bi_end_io
	 * To end_sync_read if we want to read, and
	 * end_sync_write if we will want to write.
	 */

	max_sync = RESYNC_PAGES << (PAGE_SHIFT-9);
	if (!test_bit(MD_RECOVERY_SYNC, &mddev->recovery)) {
		/* recovery... the complicated one */
		int j, k;
		r10_bio = NULL;

		for (i=0 ; i<conf->raid_disks; i++)
			if (conf->mirrors[i].rdev &&
			    !test_bit(In_sync, &conf->mirrors[i].rdev->flags)) {
				int still_degraded = 0;
				/* want to reconstruct this device */
				r10bio_t *rb2 = r10_bio;
				sector_t sect = raid10_find_virt(conf, sector_nr, i);
				int must_sync;
				/* Unless we are doing a full sync, we only need
				 * to recover the block if it is set in the bitmap
				 */
				must_sync = bitmap_start_sync(mddev->bitmap, sect,
							      &sync_blocks, 1);
				if (sync_blocks < max_sync)
					max_sync = sync_blocks;
				if (!must_sync &&
				    !conf->fullsync) {
					/* yep, skip the sync_blocks here, but don't assume
					 * that there will never be anything to do here
					 */
					chunks_skipped = -1;
					continue;
				}

				r10_bio = mempool_alloc(conf->r10buf_pool, GFP_NOIO);
				raise_barrier(conf, rb2 != NULL);
				atomic_set(&r10_bio->remaining, 0);

				r10_bio->master_bio = (struct bio*)rb2;
				if (rb2)
					atomic_inc(&rb2->remaining);
				r10_bio->mddev = mddev;
				set_bit(R10BIO_IsRecover, &r10_bio->state);
				r10_bio->sector = sect;

				raid10_find_phys(conf, r10_bio);

				/* Need to check if the array will still be
				 * degraded
				 */
				for (j=0; j<conf->raid_disks; j++)
					if (conf->mirrors[j].rdev == NULL ||
					    test_bit(Faulty, &conf->mirrors[j].rdev->flags)) {
						still_degraded = 1;
						break;
					}

				must_sync = bitmap_start_sync(mddev->bitmap, sect,
							      &sync_blocks, still_degraded);

				for (j=0; j<conf->copies;j++) {
					int d = r10_bio->devs[j].devnum;
					if (conf->mirrors[d].rdev &&
					    test_bit(In_sync, &conf->mirrors[d].rdev->flags)) {
						/* This is where we read from */
						bio = r10_bio->devs[0].bio;
						bio->bi_next = biolist;
						biolist = bio;
						bio->bi_private = r10_bio;
						bio->bi_end_io = end_sync_read;
						bio->bi_rw = READ;
						bio->bi_sector = r10_bio->devs[j].addr +
							conf->mirrors[d].rdev->data_offset;
						bio->bi_bdev = conf->mirrors[d].rdev->bdev;
						atomic_inc(&conf->mirrors[d].rdev->nr_pending);
						atomic_inc(&r10_bio->remaining);
						/* and we write to 'i' */

						for (k=0; k<conf->copies; k++)
							if (r10_bio->devs[k].devnum == i)
								break;
						BUG_ON(k == conf->copies);
						bio = r10_bio->devs[1].bio;
						bio->bi_next = biolist;
						biolist = bio;
						bio->bi_private = r10_bio;
						bio->bi_end_io = end_sync_write;
						bio->bi_rw = WRITE;
						bio->bi_sector = r10_bio->devs[k].addr +
							conf->mirrors[i].rdev->data_offset;
						bio->bi_bdev = conf->mirrors[i].rdev->bdev;

						r10_bio->devs[0].devnum = d;
						r10_bio->devs[1].devnum = i;

						break;
					}
				}
				if (j == conf->copies) {
					/* Cannot recover, so abort the recovery */
					put_buf(r10_bio);
					if (rb2)
						atomic_dec(&rb2->remaining);
					r10_bio = rb2;
					if (!test_and_set_bit(MD_RECOVERY_INTR,
							      &mddev->recovery))
						printk(KERN_INFO "md/raid10:%s: insufficient "
						       "working devices for recovery.\n",
						       mdname(mddev));
					break;
				}
			}
		if (biolist == NULL) {
			while (r10_bio) {
				r10bio_t *rb2 = r10_bio;
				r10_bio = (r10bio_t*) rb2->master_bio;
				rb2->master_bio = NULL;
				put_buf(rb2);
			}
			goto giveup;
		}
	} else {
		/* resync. Schedule a read for every block at this virt offset */
		int count = 0;

		bitmap_cond_end_sync(mddev->bitmap, sector_nr);

		if (!bitmap_start_sync(mddev->bitmap, sector_nr,
				       &sync_blocks, mddev->degraded) &&
		    !conf->fullsync && !test_bit(MD_RECOVERY_REQUESTED, &mddev->recovery)) {
			/* We can skip this block */
			*skipped = 1;
			return sync_blocks + sectors_skipped;
		}
		if (sync_blocks < max_sync)
			max_sync = sync_blocks;
		r10_bio = mempool_alloc(conf->r10buf_pool, GFP_NOIO);

		r10_bio->mddev = mddev;
		atomic_set(&r10_bio->remaining, 0);
		raise_barrier(conf, 0);
		conf->next_resync = sector_nr;

		r10_bio->master_bio = NULL;
		r10_bio->sector = sector_nr;
		set_bit(R10BIO_IsSync, &r10_bio->state);
		raid10_find_phys(conf, r10_bio);
		r10_bio->sectors = (sector_nr | conf->chunk_mask) - sector_nr +1;

		for (i=0; i<conf->copies; i++) {
			int d = r10_bio->devs[i].devnum;
			bio = r10_bio->devs[i].bio;
			bio->bi_end_io = NULL;
			clear_bit(BIO_UPTODATE, &bio->bi_flags);
			if (conf->mirrors[d].rdev == NULL ||
			    test_bit(Faulty, &conf->mirrors[d].rdev->flags))
				continue;
			atomic_inc(&conf->mirrors[d].rdev->nr_pending);
			atomic_inc(&r10_bio->remaining);
			bio->bi_next = biolist;
			biolist = bio;
			bio->bi_private = r10_bio;
			bio->bi_end_io = end_sync_read;
			bio->bi_rw = READ;
			bio->bi_sector = r10_bio->devs[i].addr +
				conf->mirrors[d].rdev->data_offset;
			bio->bi_bdev = conf->mirrors[d].rdev->bdev;
			count++;
		}

		if (count < 2) {
			for (i=0; i<conf->copies; i++) {
				int d = r10_bio->devs[i].devnum;
				if (r10_bio->devs[i].bio->bi_end_io)
					rdev_dec_pending(conf->mirrors[d].rdev, mddev);
			}
			put_buf(r10_bio);
			biolist = NULL;
			goto giveup;
		}
	}

	for (bio = biolist; bio ; bio=bio->bi_next) {

		bio->bi_flags &= ~(BIO_POOL_MASK - 1);
		if (bio->bi_end_io)
			bio->bi_flags |= 1 << BIO_UPTODATE;
		bio->bi_vcnt = 0;
		bio->bi_idx = 0;
		bio->bi_phys_segments = 0;
		bio->bi_size = 0;
	}

	nr_sectors = 0;
	if (sector_nr + max_sync < max_sector)
		max_sector = sector_nr + max_sync;
	do {
		struct page *page;
		int len = PAGE_SIZE;
		disk = 0;
		if (sector_nr + (len>>9) > max_sector)
			len = (max_sector - sector_nr) << 9;
		if (len == 0)
			break;
		for (bio= biolist ; bio ; bio=bio->bi_next) {
			page = bio->bi_io_vec[bio->bi_vcnt].bv_page;
			if (bio_add_page(bio, page, len, 0) == 0) {
				/* stop here */
				struct bio *bio2;
				bio->bi_io_vec[bio->bi_vcnt].bv_page = page;
				for (bio2 = biolist; bio2 && bio2 != bio; bio2 = bio2->bi_next) {
					/* remove last page from this bio */
					bio2->bi_vcnt--;
					bio2->bi_size -= len;
					bio2->bi_flags &= ~(1<< BIO_SEG_VALID);
				}
				goto bio_full;
			}
			disk = i;
		}
		nr_sectors += len>>9;
		sector_nr += len>>9;
	} while (biolist->bi_vcnt < RESYNC_PAGES);
 bio_full:
	r10_bio->sectors = nr_sectors;

	while (biolist) {
		bio = biolist;
		biolist = biolist->bi_next;

		bio->bi_next = NULL;
		r10_bio = bio->bi_private;
		r10_bio->sectors = nr_sectors;

		if (bio->bi_end_io == end_sync_read) {
			md_sync_acct(bio->bi_bdev, nr_sectors);
			generic_make_request(bio);
		}
	}

	if (sectors_skipped)
		/* pretend they weren't skipped, it makes
		 * no important difference in this case
		 */
		md_done_sync(mddev, sectors_skipped, 1);

	return sectors_skipped + nr_sectors;
 giveup:
	/* There is nowhere to write, so all non-sync
	 * drives must be failed, so try the next chunk...
	 */
	if (sector_nr + max_sync < max_sector)
		max_sector = sector_nr + max_sync;

	sectors_skipped += (max_sector - sector_nr);
	chunks_skipped ++;
	sector_nr = max_sector;
	goto skipped;
}

static sector_t
raid10_size(mddev_t *mddev, sector_t sectors, int raid_disks)
{
	sector_t size;
	conf_t *conf = mddev->private;

	if (!raid_disks)
		raid_disks = conf->raid_disks;
	if (!sectors)
		sectors = conf->dev_sectors;

	size = sectors >> conf->chunk_shift;
	sector_div(size, conf->far_copies);
	size = size * raid_disks;
	sector_div(size, conf->near_copies);

	return size << conf->chunk_shift;
}


static conf_t *setup_conf(mddev_t *mddev)
{
	conf_t *conf = NULL;
	int nc, fc, fo;
	sector_t stride, size;
	int err = -EINVAL;

	if (mddev->new_chunk_sectors < (PAGE_SIZE >> 9) ||
	    !is_power_of_2(mddev->new_chunk_sectors)) {
		printk(KERN_ERR "md/raid10:%s: chunk size must be "
		       "at least PAGE_SIZE(%ld) and be a power of 2.\n",
		       mdname(mddev), PAGE_SIZE);
		goto out;
	}

	nc = mddev->new_layout & 255;
	fc = (mddev->new_layout >> 8) & 255;
	fo = mddev->new_layout & (1<<16);

	if ((nc*fc) <2 || (nc*fc) > mddev->raid_disks ||
	    (mddev->new_layout >> 17)) {
		printk(KERN_ERR "md/raid10:%s: unsupported raid10 layout: 0x%8x\n",
		       mdname(mddev), mddev->new_layout);
		goto out;
	}

	err = -ENOMEM;
	conf = kzalloc(sizeof(conf_t), GFP_KERNEL);
	if (!conf)
		goto out;

	conf->mirrors = kzalloc(sizeof(struct mirror_info)*mddev->raid_disks,
				GFP_KERNEL);
	if (!conf->mirrors)
		goto out;

	conf->tmppage = alloc_page(GFP_KERNEL);
	if (!conf->tmppage)
		goto out;


	conf->raid_disks = mddev->raid_disks;
	conf->near_copies = nc;
	conf->far_copies = fc;
	conf->copies = nc*fc;
	conf->far_offset = fo;
	conf->chunk_mask = mddev->new_chunk_sectors - 1;
	conf->chunk_shift = ffz(~mddev->new_chunk_sectors);

	conf->r10bio_pool = mempool_create(NR_RAID10_BIOS, r10bio_pool_alloc,
					   r10bio_pool_free, conf);
	if (!conf->r10bio_pool)
		goto out;

	size = mddev->dev_sectors >> conf->chunk_shift;
	sector_div(size, fc);
	size = size * conf->raid_disks;
	sector_div(size, nc);
	/* 'size' is now the number of chunks in the array */
	/* calculate "used chunks per device" in 'stride' */
	stride = size * conf->copies;

	/* We need to round up when dividing by raid_disks to
	 * get the stride size.
	 */
	stride += conf->raid_disks - 1;
	sector_div(stride, conf->raid_disks);

	conf->dev_sectors = stride << conf->chunk_shift;

	if (fo)
		stride = 1;
	else
		sector_div(stride, fc);
	conf->stride = stride << conf->chunk_shift;


	spin_lock_init(&conf->device_lock);
	INIT_LIST_HEAD(&conf->retry_list);

	spin_lock_init(&conf->resync_lock);
	init_waitqueue_head(&conf->wait_barrier);

	conf->thread = md_register_thread(raid10d, mddev, NULL);
	if (!conf->thread)
		goto out;

	conf->mddev = mddev;
	return conf;

 out:
	printk(KERN_ERR "md/raid10:%s: couldn't allocate memory.\n",
	       mdname(mddev));
	if (conf) {
		if (conf->r10bio_pool)
			mempool_destroy(conf->r10bio_pool);
		kfree(conf->mirrors);
		safe_put_page(conf->tmppage);
		kfree(conf);
	}
	return ERR_PTR(err);
}

static int run(mddev_t *mddev)
{
	conf_t *conf;
	int i, disk_idx, chunk_size;
	mirror_info_t *disk;
	mdk_rdev_t *rdev;
	sector_t size;

	/*
	 * copy the already verified devices into our private RAID10
	 * bookkeeping area. [whatever we allocate in run(),
	 * should be freed in stop()]
	 */

	if (mddev->private == NULL) {
		conf = setup_conf(mddev);
		if (IS_ERR(conf))
			return PTR_ERR(conf);
		mddev->private = conf;
	}
	conf = mddev->private;
	if (!conf)
		goto out;

	mddev->thread = conf->thread;
	conf->thread = NULL;

	chunk_size = mddev->chunk_sectors << 9;
	blk_queue_io_min(mddev->queue, chunk_size);
	if (conf->raid_disks % conf->near_copies)
		blk_queue_io_opt(mddev->queue, chunk_size * conf->raid_disks);
	else
		blk_queue_io_opt(mddev->queue, chunk_size *
				 (conf->raid_disks / conf->near_copies));

	list_for_each_entry(rdev, &mddev->disks, same_set) {
		disk_idx = rdev->raid_disk;
		if (disk_idx >= conf->raid_disks
		    || disk_idx < 0)
			continue;
		disk = conf->mirrors + disk_idx;

		disk->rdev = rdev;
		disk_stack_limits(mddev->gendisk, rdev->bdev,
				  rdev->data_offset << 9);
		/* as we don't honour merge_bvec_fn, we must never risk
		 * violating it, so limit max_segments to 1 lying
		 * within a single page.
		 */
		if (rdev->bdev->bd_disk->queue->merge_bvec_fn) {
			blk_queue_max_segments(mddev->queue, 1);
			blk_queue_segment_boundary(mddev->queue,
						   PAGE_CACHE_SIZE - 1);
		}

		disk->head_position = 0;
	}
	/* need to check that every block has at least one working mirror */
	if (!enough(conf)) {
		printk(KERN_ERR "md/raid10:%s: not enough operational mirrors.\n",
		       mdname(mddev));
		goto out_free_conf;
	}

	mddev->degraded = 0;
	for (i = 0; i < conf->raid_disks; i++) {

		disk = conf->mirrors + i;

		if (!disk->rdev ||
		    !test_bit(In_sync, &disk->rdev->flags)) {
			disk->head_position = 0;
			mddev->degraded++;
			if (disk->rdev)
				conf->fullsync = 1;
		}
	}

	if (mddev->recovery_cp != MaxSector)
		printk(KERN_NOTICE "md/raid10:%s: not clean"
		       " -- starting background reconstruction\n",
		       mdname(mddev));
	printk(KERN_INFO
		"md/raid10:%s: active with %d out of %d devices\n",
		mdname(mddev), conf->raid_disks - mddev->degraded,
		conf->raid_disks);
	/*
	 * Ok, everything is just fine now
	 */
	mddev->dev_sectors = conf->dev_sectors;
	size = raid10_size(mddev, 0, 0);
	md_set_array_sectors(mddev, size);
	mddev->resync_max_sectors = size;

	mddev->queue->backing_dev_info.congested_fn = raid10_congested;
	mddev->queue->backing_dev_info.congested_data = mddev;

	/* Calculate max read-ahead size.
	 * We need to readahead at least twice a whole stripe....
	 * maybe...
	 */
	{
		int stripe = conf->raid_disks *
			((mddev->chunk_sectors << 9) / PAGE_SIZE);
		stripe /= conf->near_copies;
		if (mddev->queue->backing_dev_info.ra_pages < 2* stripe)
			mddev->queue->backing_dev_info.ra_pages = 2* stripe;
	}

	if (conf->near_copies < conf->raid_disks)
		blk_queue_merge_bvec(mddev->queue, raid10_mergeable_bvec);
	md_integrity_register(mddev);
	return 0;

out_free_conf:
	md_unregister_thread(mddev->thread);
	if (conf->r10bio_pool)
		mempool_destroy(conf->r10bio_pool);
	safe_put_page(conf->tmppage);
	kfree(conf->mirrors);
	kfree(conf);
	mddev->private = NULL;
out:
	return -EIO;
}

static int stop(mddev_t *mddev)
{
	conf_t *conf = mddev->private;

	raise_barrier(conf, 0);
	lower_barrier(conf);

	md_unregister_thread(mddev->thread);
	mddev->thread = NULL;
	blk_sync_queue(mddev->queue); /* the unplug fn references 'conf'*/
	if (conf->r10bio_pool)
		mempool_destroy(conf->r10bio_pool);
	kfree(conf->mirrors);
	kfree(conf);
	mddev->private = NULL;
	return 0;
}

static void raid10_quiesce(mddev_t *mddev, int state)
{
	conf_t *conf = mddev->private;

	switch(state) {
	case 1:
		raise_barrier(conf, 0);
		break;
	case 0:
		lower_barrier(conf);
		break;
	}
}

static void *raid10_takeover_raid0(mddev_t *mddev)
{
	mdk_rdev_t *rdev;
	conf_t *conf;

	if (mddev->degraded > 0) {
		printk(KERN_ERR "md/raid10:%s: Error: degraded raid0!\n",
		       mdname(mddev));
		return ERR_PTR(-EINVAL);
	}

	/* Set new parameters */
	mddev->new_level = 10;
	/* new layout: far_copies = 1, near_copies = 2 */
	mddev->new_layout = (1<<8) + 2;
	mddev->new_chunk_sectors = mddev->chunk_sectors;
	mddev->delta_disks = mddev->raid_disks;
	mddev->raid_disks *= 2;
	/* make sure it will be not marked as dirty */
	mddev->recovery_cp = MaxSector;

	conf = setup_conf(mddev);
	if (!IS_ERR(conf)) {
		list_for_each_entry(rdev, &mddev->disks, same_set)
			if (rdev->raid_disk >= 0)
				rdev->new_raid_disk = rdev->raid_disk * 2;
		conf->barrier = 1;
	}

	return conf;
}

static void *raid10_takeover(mddev_t *mddev)
{
	struct raid0_private_data *raid0_priv;

	/* raid10 can take over:
	 *  raid0 - providing it has only two drives
	 */
	if (mddev->level == 0) {
		/* for raid0 takeover only one zone is supported */
		raid0_priv = mddev->private;
		if (raid0_priv->nr_strip_zones > 1) {
			printk(KERN_ERR "md/raid10:%s: cannot takeover raid 0"
			       " with more than one zone.\n",
			       mdname(mddev));
			return ERR_PTR(-EINVAL);
		}
		return raid10_takeover_raid0(mddev);
	}
	return ERR_PTR(-EINVAL);
}

static struct mdk_personality raid10_personality =
{
	.name		= "raid10",
	.level		= 10,
	.owner		= THIS_MODULE,
	.make_request	= make_request,
	.run		= run,
	.stop		= stop,
	.status		= status,
	.error_handler	= error,
	.hot_add_disk	= raid10_add_disk,
	.hot_remove_disk= raid10_remove_disk,
	.spare_active	= raid10_spare_active,
	.sync_request	= sync_request,
	.quiesce	= raid10_quiesce,
	.size		= raid10_size,
	.takeover	= raid10_takeover,
};

static int __init raid_init(void)
{
	return register_md_personality(&raid10_personality);
}

static void raid_exit(void)
{
	unregister_md_personality(&raid10_personality);
}

module_init(raid_init);
module_exit(raid_exit);
MODULE_LICENSE("GPL");
MODULE_DESCRIPTION("RAID10 (striped mirror) personality for MD");
MODULE_ALIAS("md-personality-9"); /* RAID10 */
MODULE_ALIAS("md-raid10");
MODULE_ALIAS("md-level-10");<|MERGE_RESOLUTION|>--- conflicted
+++ resolved
@@ -619,13 +619,6 @@
 	if (conf->pending_bio_list.head) {
 		struct bio *bio;
 		bio = bio_list_get(&conf->pending_bio_list);
-<<<<<<< HEAD
-		/* Spinlock only taken to quiet a warning */
-		spin_lock(conf->mddev->queue->queue_lock);
-		blk_remove_plug(conf->mddev->queue);
-		spin_unlock(conf->mddev->queue->queue_lock);
-=======
->>>>>>> 69d60eb9
 		spin_unlock_irq(&conf->device_lock);
 		/* flush any pending bitmap writes to disk
 		 * before proceeding w/ I/O */
@@ -937,10 +930,6 @@
 		atomic_inc(&r10_bio->remaining);
 		spin_lock_irqsave(&conf->device_lock, flags);
 		bio_list_add(&conf->pending_bio_list, mbio);
-<<<<<<< HEAD
-		blk_plug_device_unlocked(mddev->queue);
-=======
->>>>>>> 69d60eb9
 		spin_unlock_irqrestore(&conf->device_lock, flags);
 	}
 
